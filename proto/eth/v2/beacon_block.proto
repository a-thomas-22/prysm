--- conflicted
+++ resolved
@@ -15,16 +15,12 @@
 
 package ethereum.eth.v2;
 
-import "proto/engine/v1/execution_engine.proto";
 import "proto/eth/ext/options.proto";
 import "proto/eth/v1/attestation.proto";
 import "proto/eth/v1/beacon_block.proto";
 import "proto/eth/v2/version.proto";
-<<<<<<< HEAD
-=======
 import "proto/eth/v2/withdrawals.proto";
 import "proto/engine/v1/execution_engine.proto";
->>>>>>> 1a51fdbd
 
 option csharp_namespace = "Ethereum.Eth.V2";
 option go_package = "github.com/prysmaticlabs/prysm/v3/proto/eth/v2;eth";
@@ -56,11 +52,7 @@
     v1.BeaconBlock phase0_block = 1;
     BeaconBlockAltair altair_block = 2;
     BeaconBlockBellatrix bellatrix_block = 3;
-<<<<<<< HEAD
-    BeaconBlockCapella capella_block = 4;
-=======
     BeaconBlockCapella capella_block = 4; 
->>>>>>> 1a51fdbd
   }
 }
 
@@ -169,24 +161,6 @@
 }
 
 // The Ethereum consensus beacon block. The message does not contain a validator signature.
-message BeaconBlockCapella {
-  // Beacon chain slot that this block represents.
-  uint64 slot = 1 [(ethereum.eth.ext.cast_type) = "github.com/prysmaticlabs/prysm/v3/consensus-types/primitives.Slot"];
-
-  // Validator index of the validator that proposed the block header.
-  uint64 proposer_index = 2 [(ethereum.eth.ext.cast_type) = "github.com/prysmaticlabs/prysm/v3/consensus-types/primitives.ValidatorIndex"];
-
-  // 32 byte root of the parent block.
-  bytes parent_root = 3 [(ethereum.eth.ext.ssz_size) = "32"];
-
-  // 32 byte root of the resulting state after processing this block.
-  bytes state_root = 4 [(ethereum.eth.ext.ssz_size) = "32"];
-
-  // The block body itself.
-  BeaconBlockBodyCapella body = 5;
-}
-
-// The Ethereum consensus beacon block. The message does not contain a validator signature.
 message BlindedBeaconBlockCapella {
   // Beacon chain slot that this block represents.
   uint64 slot = 1 [(ethereum.eth.ext.cast_type) = "github.com/prysmaticlabs/prysm/v3/consensus-types/primitives.Slot"];
@@ -294,7 +268,7 @@
   ethereum.engine.v1.ExecutionPayloadHeader execution_payload_header = 10;
 }
 
-message BeaconBlockBodyCapella {
+message BlindedBeaconBlockBodyCapella {
   // The validators RANDAO reveal 96 byte value.
   bytes randao_reveal = 1 [(ethereum.eth.ext.ssz_size) = "96"];
 
@@ -326,52 +300,13 @@
   // Sync aggregate object to track sync committee votes for light client support.
   v1.SyncAggregate sync_aggregate = 9;
 
-  // Execution payload: the embedded execution payload of the block [Modified in Capella]
-  ethereum.engine.v1.ExecutionPayloadCapella execution_payload = 10;
+  // Execution payload header: the embedded execution payload of the block [Modified in Capella]
+  ethereum.engine.v1.ExecutionPayloadHeaderCapella execution_payload_header = 10;
 
   // BLS To Execution Changes: signed messages to change withdrawal credentials [New in Capella]
   repeated SignedBLSToExecutionChange bls_to_execution_changes = 11 [(ethereum.eth.ext.ssz_max) = "16"];
 }
 
-message BlindedBeaconBlockBodyCapella {
-  // The validators RANDAO reveal 96 byte value.
-  bytes randao_reveal = 1 [(ethereum.eth.ext.ssz_size) = "96"];
-
-  // A reference to the Ethereum 1.x chain.
-  v1.Eth1Data eth1_data = 2;
-
-  // 32 byte field of arbitrary data. This field may contain any data and
-  // is not used for anything other than a fun message.
-  bytes graffiti = 3 [(ethereum.eth.ext.ssz_size) = "32"];
-
-  // Block operations
-  // Refer to spec constants at https://github.com/ethereum/consensus-specs/blob/dev/specs/core/0_beacon-chain.md#max-operations-per-block
-
-  // At most MAX_PROPOSER_SLASHINGS.
-  repeated v1.ProposerSlashing proposer_slashings = 4 [(ethereum.eth.ext.ssz_max) = "16"];
-
-  // At most MAX_ATTESTER_SLASHINGS.
-  repeated v1.AttesterSlashing attester_slashings = 5 [(ethereum.eth.ext.ssz_max) = "2"];
-
-  // At most MAX_ATTESTATIONS.
-  repeated v1.Attestation attestations = 6 [(ethereum.eth.ext.ssz_max) = "128"];
-
-  // At most MAX_DEPOSITS.
-  repeated v1.Deposit deposits = 7 [(ethereum.eth.ext.ssz_max) = "16"];
-
-  // At most MAX_VOLUNTARY_EXITS.
-  repeated v1.SignedVoluntaryExit voluntary_exits = 8 [(ethereum.eth.ext.ssz_max) = "16"];
-
-  // Sync aggregate object to track sync committee votes for light client support.
-  v1.SyncAggregate sync_aggregate = 9;
-
-  // Execution payload header: the embedded execution payload of the block [Modified in Capella]
-  ethereum.engine.v1.ExecutionPayloadHeaderCapella execution_payload_header = 10;
-
-  // BLS To Execution Changes: signed messages to change withdrawal credentials [New in Capella]
-  repeated SignedBLSToExecutionChange bls_to_execution_changes = 11 [(ethereum.eth.ext.ssz_max) = "16"];
-}
-
 message BeaconBlockBodyAltair {
   // The validators RANDAO reveal 96 byte value.
   bytes randao_reveal = 1 [(ethereum.eth.ext.ssz_size) = "96"];
@@ -461,25 +396,4 @@
   repeated  SignedBLSToExecutionChange bls_to_execution_changes = 11 [(ethereum.eth.ext.ssz_max) = "16"];
 
   repeated bytes blob_kzg_commitments = 12 [(ethereum.eth.ext.ssz_size) = "?,48", (ethereum.eth.ext.ssz_max)  = "16"];
-}
-
-// The message requesting a BLS to execution withdrawal credentials change
-message BLSToExecutionChange {
-  // The validator index requesting the change
-  uint64 validator_index = 1 [(ethereum.eth.ext.cast_type) = "github.com/prysmaticlabs/prysm/v3/consensus-types/primitives.ValidatorIndex"];
-
-  // The public key of the BLS address requesting the change
-  bytes from_bls_pubkey = 2 [(ethereum.eth.ext.ssz_size) = "48"];
-
-  // The new execution address to be the withdrawal credentials
-  bytes to_execution_address = 3 [(ethereum.eth.ext.ssz_size) = "20"];
-}
-
-// The signed version of a BLSToExecutionChange
-message SignedBLSToExecutionChange {
-  // The BLSToExecutionChange message itself
-  BLSToExecutionChange message = 1;
-
-  // The 96 byte BLS signature from the withdrawal address requesting the change
-  bytes signature = 2 [(ethereum.eth.ext.ssz_size) = "96"];
 }
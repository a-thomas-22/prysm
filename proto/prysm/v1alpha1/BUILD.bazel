--- conflicted
+++ resolved
@@ -128,14 +128,11 @@
         "BLSToExecutionChange",
         "SignedBLSToExecutionChange",
         "BuilderBid",
-<<<<<<< HEAD
         "BlobsAndCommitments",
         "PolynomialAndCommitment",
         "BlobsSidecar",
         "SignedBeaconBlockAndBlobsSidecar",
-=======
         "BuilderBidCapella",
->>>>>>> 9529c73f
     ],
 )
 

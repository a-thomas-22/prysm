--- conflicted
+++ resolved
@@ -294,12 +294,7 @@
 //    epoch = get_current_epoch(state) if message_epoch is None else message_epoch
 //    fork_version = state.fork.previous_version if epoch < state.fork.epoch else state.fork.current_version
 //    return compute_domain(domain_type, fork_version)
-<<<<<<< HEAD
-func Domain(domainType []byte, forkVersion []byte) []byte {
-=======
-func Domain(domainType [DomainByteLength]byte, forkVersion [ForkVersionByteLength]byte) uint64 {
-
->>>>>>> 26582cbf
+func Domain(domainType [DomainByteLength]byte, forkVersion [ForkVersionByteLength]byte) []byte {
 	b := []byte{}
 	b = append(b, domainType[:4]...)
 	b = append(b, forkVersion[:4]...)
@@ -316,16 +311,13 @@
 //    if fork_version is None:
 //        fork_version = GENESIS_FORK_VERSION
 //    return Domain(domain_type + fork_version)
-<<<<<<< HEAD
-func ComputeDomain(domainType []byte, forkVersion []byte) []byte {
+func ComputeDomain(domainType [DomainByteLength]byte, forkVersion []byte) []byte {
 	if forkVersion == nil {
 		forkVersion = params.BeaconConfig().GenesisForkVersion
 	}
-	return Domain(domainType, forkVersion)
-=======
-func ComputeDomain(domainType [DomainByteLength]byte) uint64 {
-	return Domain(domainType, [4]byte{0, 0, 0, 0})
->>>>>>> 26582cbf
+	forkBytes := [ForkVersionByteLength]byte{}
+	copy(forkBytes[:],forkVersion)
+	return Domain(domainType, forkBytes)
 }
 
 // HashWithDomain hashes 32 byte message and uint64 domain parameters a Fp2 element

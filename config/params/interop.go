package params

// InteropConfig provides a generic config suitable for interop testing.
func InteropConfig() *BeaconChainConfig {
	c := MainnetConfig().Copy()

	// Prysm constants.
	c.ConfigName = InteropName
	c.GenesisForkVersion = []byte{0, 0, 0, 235}
	c.AltairForkVersion = []byte{1, 0, 0, 235}
	c.BellatrixForkVersion = []byte{2, 0, 0, 235}
	c.CapellaForkVersion = []byte{3, 0, 0, 235}
<<<<<<< HEAD
	c.ShardingForkVersion = []byte{4, 0, 0, 235}
=======
>>>>>>> 1b2d9173

	c.InitializeForkSchedule()
	return c
}<|MERGE_RESOLUTION|>--- conflicted
+++ resolved
@@ -10,10 +10,6 @@
 	c.AltairForkVersion = []byte{1, 0, 0, 235}
 	c.BellatrixForkVersion = []byte{2, 0, 0, 235}
 	c.CapellaForkVersion = []byte{3, 0, 0, 235}
-<<<<<<< HEAD
-	c.ShardingForkVersion = []byte{4, 0, 0, 235}
-=======
->>>>>>> 1b2d9173
 
 	c.InitializeForkSchedule()
 	return c

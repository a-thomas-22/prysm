package sync

import (
	"context"
	"fmt"
	"strings"

	pubsub "github.com/libp2p/go-libp2p-pubsub"
	"github.com/libp2p/go-libp2p/core/peer"
	"github.com/pkg/errors"
	blocks2 "github.com/prysmaticlabs/prysm/v4/beacon-chain/core/blocks"
	"github.com/prysmaticlabs/prysm/v4/beacon-chain/core/helpers"
	"github.com/prysmaticlabs/prysm/v4/beacon-chain/core/transition"
<<<<<<< HEAD
	fieldparams "github.com/prysmaticlabs/prysm/v4/config/fieldparams"
	"github.com/prysmaticlabs/prysm/v4/config/params"
	"github.com/prysmaticlabs/prysm/v4/consensus-types/blocks"
	"github.com/prysmaticlabs/prysm/v4/consensus-types/primitives"
=======
	"github.com/prysmaticlabs/prysm/v4/beacon-chain/verification"
	fieldparams "github.com/prysmaticlabs/prysm/v4/config/fieldparams"
	"github.com/prysmaticlabs/prysm/v4/config/params"
	"github.com/prysmaticlabs/prysm/v4/consensus-types/blocks"
>>>>>>> 52f1b3f9
	"github.com/prysmaticlabs/prysm/v4/crypto/rand"
	"github.com/prysmaticlabs/prysm/v4/encoding/bytesutil"
	eth "github.com/prysmaticlabs/prysm/v4/proto/prysm/v1alpha1"
	prysmTime "github.com/prysmaticlabs/prysm/v4/time"
	"github.com/prysmaticlabs/prysm/v4/time/slots"
	"github.com/sirupsen/logrus"
)

func (s *Service) handleBlobParentStatus(ctx context.Context, root [32]byte) pubsub.ValidationResult {
	if s.cfg.chain.HasBlock(ctx, root) {
		// the parent will not be kept if it's invalid
		return pubsub.ValidationAccept
	}
	if s.hasBadBlock(root) {
		// [REJECT] The sidecar's block's parent (defined by sidecar.block_parent_root) passes validation.
		return pubsub.ValidationReject
	}
	// [IGNORE] The sidecar's block's parent (defined by sidecar.block_parent_root) has been seen (via both gossip and non-gossip sources)
	return pubsub.ValidationIgnore
}

func (s *Service) validateBlob(ctx context.Context, pid peer.ID, msg *pubsub.Message) (pubsub.ValidationResult, error) {
	receivedTime := prysmTime.Now()

	if pid == s.cfg.p2p.PeerID() {
		return pubsub.ValidationAccept, nil
	}
	if s.cfg.initialSync.Syncing() {
		return pubsub.ValidationIgnore, nil
	}
	if msg.Topic == nil {
		return pubsub.ValidationReject, errInvalidTopic
	}
	m, err := s.decodePubsubMessage(msg)
	if err != nil {
		log.WithError(err).Error("Failed to decode message")
		return pubsub.ValidationReject, err
	}

<<<<<<< HEAD
	blob, ok := m.(*eth.BlobSidecar)
=======
	bpb, ok := m.(*eth.BlobSidecar)
>>>>>>> 52f1b3f9
	if !ok {
		log.WithField("message", m).Error("Message is not of type *eth.BlobSidecar")
		return pubsub.ValidationReject, errWrongMessage
	}
<<<<<<< HEAD
	roBlob, err := blocks.NewROBlob(blob)
	if err != nil {
		log.WithError(err).Error("Failed to create ROBlob")
		return pubsub.ValidationReject, err // To fail here. The blob sidecar format has to be incorrect, so we can't IGNOR it.
=======
	blob, err := blocks.NewROBlob(bpb)
	if err != nil {
		return pubsub.ValidationReject, errors.Wrap(err, "roblob conversion failure")
>>>>>>> 52f1b3f9
	}

	// [REJECT] The sidecar's index is consistent with `MAX_BLOBS_PER_BLOCK` -- i.e. `sidecar.index < MAX_BLOBS_PER_BLOCK`
	if roBlob.Index >= fieldparams.MaxBlobsPerBlock {
		log.WithFields(blobFields(roBlob)).Debug("Sidecar index > MAX_BLOBS_PER_BLOCK")
		return pubsub.ValidationReject, errors.New("incorrect blob sidecar index")
	}

	// [REJECT] The sidecar is for the correct subnet -- i.e. compute_subnet_for_blob_sidecar(sidecar.index) == subnet_id.
	want := fmt.Sprintf("blob_sidecar_%d", computeSubnetForBlobSidecar(blob.Index))
	if !strings.Contains(*msg.Topic, want) {
		log.WithFields(blobFields(roBlob)).Debug("Sidecar index  does not match topic")
		return pubsub.ValidationReject, fmt.Errorf("wrong topic name: %s", *msg.Topic)
	}

	// [IGNORE] The sidecar is not from a future slot (with a MAXIMUM_GOSSIP_CLOCK_DISPARITY allowance) --
	// i.e. validate that sidecar.slot <= current_slot (a client MAY queue future blocks for processing at the appropriate slot).
	genesisTime := uint64(s.cfg.chain.GenesisTime().Unix())
<<<<<<< HEAD
	if err := slots.VerifyTime(genesisTime, roBlob.Slot(), earlyBlockProcessingTolerance); err != nil {
		log.WithError(err).WithFields(blobFields(roBlob)).Debug("Ignored blob: too far into future")
=======
	if err := slots.VerifyTime(genesisTime, blob.Slot(), earlyBlockProcessingTolerance); err != nil {
		log.WithError(err).WithFields(blobFields(blob)).Debug("Ignored blob: too far into future")
>>>>>>> 52f1b3f9
		return pubsub.ValidationIgnore, errors.Wrap(err, "blob too far into future")
	}

	// [IGNORE] The sidecar is from a slot greater than the latest finalized slot --
	// i.e. validate that sidecar.slot > compute_start_slot_at_epoch(state.finalized_checkpoint.epoch)
	startSlot, err := slots.EpochStart(s.cfg.chain.FinalizedCheckpt().Epoch)
	if err != nil {
		return pubsub.ValidationIgnore, err
	}
<<<<<<< HEAD
	if startSlot >= roBlob.Slot() {
		err := fmt.Errorf("finalized slot %d greater or equal to blob slot %d", startSlot, roBlob.Slot())
		log.WithFields(blobFields(roBlob)).Debug(err)
=======
	if startSlot >= blob.Slot() {
		err := fmt.Errorf("finalized slot %d greater or equal to blob slot %d", startSlot, blob.Slot())
		log.WithFields(blobFields(blob)).Debug(err)
>>>>>>> 52f1b3f9
		return pubsub.ValidationIgnore, err
	}

	// Handle the parent status (not seen or invalid cases)
<<<<<<< HEAD
	parentRoot := roBlob.ParentRoot()
=======
	parentRoot := blob.ParentRoot()
>>>>>>> 52f1b3f9
	switch parentStatus := s.handleBlobParentStatus(ctx, parentRoot); parentStatus {
	case pubsub.ValidationIgnore:
		log.WithFields(blobFields(roBlob)).Debug("Parent block not found - saving blob to cache")
		go func() {
			if err := s.sendBatchRootRequest(context.Background(), [][32]byte{parentRoot}, rand.NewGenerator()); err != nil {
				log.WithError(err).WithFields(blobFields(roBlob)).Debug("Failed to send batch root request")
			}
		}()
		missingParentBlobSidecarCount.Inc()
		return pubsub.ValidationIgnore, nil
	case pubsub.ValidationReject:
		log.WithFields(blobFields(roBlob)).Warning("Rejected blob: parent block is invalid")
		return pubsub.ValidationReject, nil
	default:
	}

<<<<<<< HEAD
	pubsubResult, err := s.validateBlobPostSeenParent(ctx, roBlob)
=======
	pubsubResult, err := s.validateBlobPostSeenParent(ctx, blob)
>>>>>>> 52f1b3f9
	if err != nil {
		return pubsubResult, err
	}
	if pubsubResult != pubsub.ValidationAccept {
		return pubsubResult, nil
	}

<<<<<<< HEAD
	startTime, err := slots.ToTime(genesisTime, roBlob.Slot())
=======
	startTime, err := slots.ToTime(genesisTime, blob.Slot())
>>>>>>> 52f1b3f9
	if err != nil {
		return pubsub.ValidationIgnore, err
	}
	fields := blobFields(roBlob)
	sinceSlotStartTime := receivedTime.Sub(startTime)
	fields["sinceSlotStartTime"] = sinceSlotStartTime
	fields["validationTime"] = s.cfg.clock.Now().Sub(receivedTime)
	log.WithFields(fields).Debug("Received blob sidecar gossip")

	blobSidecarArrivalGossipSummary.Observe(float64(sinceSlotStartTime.Milliseconds()))

<<<<<<< HEAD
	msg.ValidatorData = roBlob
=======
	vblob, err := verification.BlobSidecarNoop(blob)
	if err != nil {
		return pubsub.ValidationReject, errors.New("TODO: undefined verification error")
	}
	// use the VerifiedROBlob type from here on out
	msg.ValidatorData = vblob
>>>>>>> 52f1b3f9

	return pubsub.ValidationAccept, nil
}

func (s *Service) validateBlobPostSeenParent(ctx context.Context, blob blocks.ROBlob) (pubsub.ValidationResult, error) {
<<<<<<< HEAD
=======
	parentRoot := blob.ParentRoot()

>>>>>>> 52f1b3f9
	// [REJECT] The sidecar is from a higher slot than the sidecar's block's parent (defined by sidecar.block_parent_root).
	parentRoot := blob.ParentRoot()
	parentSlot, err := s.cfg.chain.RecentBlockSlot(parentRoot)
	if err != nil {
		return pubsub.ValidationIgnore, err
	}
	if parentSlot >= blob.Slot() {
		err := fmt.Errorf("parent block slot %d greater or equal to blob slot %d", parentSlot, blob.Slot())
		log.WithFields(blobFields(blob)).Debug(err)
		return pubsub.ValidationReject, err
	}

	// [REJECT] The proposer signature of `blob_sidecar.signed_block_header`, is valid with respect to the `block_header.proposer_index` pubkey.
	parentState, err := s.cfg.stateGen.StateByRoot(ctx, parentRoot)
	if err != nil {
		return pubsub.ValidationIgnore, err
	}
<<<<<<< HEAD
	if err := blocks2.VerifyBlockSignature(parentState, blob.ProposerIndex(), blob.SignedBlockHeader.Signature, blob.SignedBlockHeader.Header.HashTreeRoot); err != nil {
		return pubsub.ValidationReject, err
	}

	// TODO: The sidecar's inclusion proof is valid as verified by `verify_blob_sidecar_inclusion_proof`.

	// [IGNORE] The sidecar is the first sidecar for the tuple (block_header.slot, block_header.proposer_index, sidecar.index)
	// with valid header signature and sidecar inclusion proof
	if s.hasSeenBlobIndex(blob.Slot(), blob.ProposerIndex(), blob.Index) {
=======
	// TODO: replace this with verification routine
	/*
		if err := verifyBlobSignature(parentState, blob); err != nil {
			log.WithError(err).WithFields(blobFields(blob)).Debug("Failed to verify blob signature")
			return pubsub.ValidationReject, err
		}
	*/

	// [IGNORE] The sidecar is the only sidecar with valid signature received for the tuple (sidecar.block_root, sidecar.index).
	if s.hasSeenBlobIndex(blob.BlockRootSlice(), blob.Index) {
>>>>>>> 52f1b3f9
		return pubsub.ValidationIgnore, nil
	}

	// [REJECT] The sidecar is proposed by the expected proposer_index for the block's slot in the context of the current shuffling (defined by block_parent_root/slot)
	parentState, err = transition.ProcessSlotsUsingNextSlotCache(ctx, parentState, parentRoot[:], blob.Slot())
	if err != nil {
		return pubsub.ValidationIgnore, err
	}
	idx, err := helpers.BeaconProposerIndex(ctx, parentState)
	if err != nil {
		return pubsub.ValidationIgnore, err
	}
	if blob.ProposerIndex() != idx {
		err := fmt.Errorf("expected proposer index %d, got %d", idx, blob.ProposerIndex())
		log.WithFields(blobFields(blob)).Debug(err)
		return pubsub.ValidationReject, err
	}
	return pubsub.ValidationAccept, nil
}

<<<<<<< HEAD
// Returns true if the blob with the same slot, proposer index, and blob index has been seen before.
func (s *Service) hasSeenBlobIndex(slot primitives.Slot, proposerIndex primitives.ValidatorIndex, index uint64) bool {
=======
/*
func verifyBlobSignature(st state.BeaconState, blob blocks.ROBlob) error {
	currentEpoch := slots.ToEpoch(blob.Slot())
	fork, err := forks.Fork(currentEpoch)
	if err != nil {
		return err
	}
	domain, err := signing.Domain(fork, currentEpoch, params.BeaconConfig().DomainBlobSidecar, st.GenesisValidatorsRoot())
	if err != nil {
		return err
	}
	proposer, err := st.ValidatorAtIndex(blob.ProposerIndex())
	if err != nil {
		return err
	}
	pb, err := bls.PublicKeyFromBytes(proposer.PublicKey)
	if err != nil {
		return err
	}
	sig, err := bls.SignatureFromBytes(blob.Signature())
	if err != nil {
		return err
	}
	sr, err := signing.ComputeSigningRoot(blob.Message, domain)
	if err != nil {
		return err
	}
	if !sig.Verify(pb, sr[:]) {
		return signing.ErrSigFailedToVerify
	}

	return nil
}
*/

// Returns true if the blob with the same root and index has been seen before.
func (s *Service) hasSeenBlobIndex(root []byte, index uint64) bool {
>>>>>>> 52f1b3f9
	s.seenBlobLock.RLock()
	defer s.seenBlobLock.RUnlock()
	b := append(bytesutil.Bytes32(uint64(slot)), bytesutil.Bytes32(uint64(proposerIndex))...)
	b = append(b, bytesutil.Bytes32(index)...)
	_, seen := s.seenBlobCache.Get(string(b))
	return seen
}

// Sets the blob with the same slot, proposer index, and blob index as seen.
func (s *Service) setSeenBlobIndex(slot primitives.Slot, proposerIndex primitives.ValidatorIndex, index uint64) {
	s.seenBlobLock.Lock()
	defer s.seenBlobLock.Unlock()
	b := append(bytesutil.Bytes32(uint64(slot)), bytesutil.Bytes32(uint64(proposerIndex))...)
	b = append(b, bytesutil.Bytes32(index)...)
	s.seenBlobCache.Add(string(b), true)
}

func blobFields(b blocks.ROBlob) logrus.Fields {
<<<<<<< HEAD
	h := b.SignedBlockHeader.Header
	return logrus.Fields{
		"slot":          h.Slot,
		"proposerIndex": h.ProposerIndex,
=======
	return logrus.Fields{
		"slot":          b.Slot(),
		"proposerIndex": b.ProposerIndex(),
>>>>>>> 52f1b3f9
		"blockRoot":     fmt.Sprintf("%#x", b.BlockRoot()),
		"kzgCommitment": fmt.Sprintf("%#x", b.KzgCommitment),
		"index":         b.Index,
	}
}

func computeSubnetForBlobSidecar(index uint64) uint64 {
	return index % params.BeaconConfig().BlobsidecarSubnetCount
}<|MERGE_RESOLUTION|>--- conflicted
+++ resolved
@@ -8,20 +8,13 @@
 	pubsub "github.com/libp2p/go-libp2p-pubsub"
 	"github.com/libp2p/go-libp2p/core/peer"
 	"github.com/pkg/errors"
-	blocks2 "github.com/prysmaticlabs/prysm/v4/beacon-chain/core/blocks"
 	"github.com/prysmaticlabs/prysm/v4/beacon-chain/core/helpers"
 	"github.com/prysmaticlabs/prysm/v4/beacon-chain/core/transition"
-<<<<<<< HEAD
+	"github.com/prysmaticlabs/prysm/v4/beacon-chain/verification"
 	fieldparams "github.com/prysmaticlabs/prysm/v4/config/fieldparams"
 	"github.com/prysmaticlabs/prysm/v4/config/params"
 	"github.com/prysmaticlabs/prysm/v4/consensus-types/blocks"
 	"github.com/prysmaticlabs/prysm/v4/consensus-types/primitives"
-=======
-	"github.com/prysmaticlabs/prysm/v4/beacon-chain/verification"
-	fieldparams "github.com/prysmaticlabs/prysm/v4/config/fieldparams"
-	"github.com/prysmaticlabs/prysm/v4/config/params"
-	"github.com/prysmaticlabs/prysm/v4/consensus-types/blocks"
->>>>>>> 52f1b3f9
 	"github.com/prysmaticlabs/prysm/v4/crypto/rand"
 	"github.com/prysmaticlabs/prysm/v4/encoding/bytesutil"
 	eth "github.com/prysmaticlabs/prysm/v4/proto/prysm/v1alpha1"
@@ -61,25 +54,14 @@
 		return pubsub.ValidationReject, err
 	}
 
-<<<<<<< HEAD
-	blob, ok := m.(*eth.BlobSidecar)
-=======
 	bpb, ok := m.(*eth.BlobSidecar)
->>>>>>> 52f1b3f9
 	if !ok {
 		log.WithField("message", m).Error("Message is not of type *eth.BlobSidecar")
 		return pubsub.ValidationReject, errWrongMessage
 	}
-<<<<<<< HEAD
-	roBlob, err := blocks.NewROBlob(blob)
-	if err != nil {
-		log.WithError(err).Error("Failed to create ROBlob")
-		return pubsub.ValidationReject, err // To fail here. The blob sidecar format has to be incorrect, so we can't IGNOR it.
-=======
 	blob, err := blocks.NewROBlob(bpb)
 	if err != nil {
 		return pubsub.ValidationReject, errors.Wrap(err, "roblob conversion failure")
->>>>>>> 52f1b3f9
 	}
 
 	// [REJECT] The sidecar's index is consistent with `MAX_BLOBS_PER_BLOCK` -- i.e. `sidecar.index < MAX_BLOBS_PER_BLOCK`
@@ -98,13 +80,8 @@
 	// [IGNORE] The sidecar is not from a future slot (with a MAXIMUM_GOSSIP_CLOCK_DISPARITY allowance) --
 	// i.e. validate that sidecar.slot <= current_slot (a client MAY queue future blocks for processing at the appropriate slot).
 	genesisTime := uint64(s.cfg.chain.GenesisTime().Unix())
-<<<<<<< HEAD
-	if err := slots.VerifyTime(genesisTime, roBlob.Slot(), earlyBlockProcessingTolerance); err != nil {
-		log.WithError(err).WithFields(blobFields(roBlob)).Debug("Ignored blob: too far into future")
-=======
 	if err := slots.VerifyTime(genesisTime, blob.Slot(), earlyBlockProcessingTolerance); err != nil {
 		log.WithError(err).WithFields(blobFields(blob)).Debug("Ignored blob: too far into future")
->>>>>>> 52f1b3f9
 		return pubsub.ValidationIgnore, errors.Wrap(err, "blob too far into future")
 	}
 
@@ -114,24 +91,14 @@
 	if err != nil {
 		return pubsub.ValidationIgnore, err
 	}
-<<<<<<< HEAD
-	if startSlot >= roBlob.Slot() {
-		err := fmt.Errorf("finalized slot %d greater or equal to blob slot %d", startSlot, roBlob.Slot())
-		log.WithFields(blobFields(roBlob)).Debug(err)
-=======
 	if startSlot >= blob.Slot() {
 		err := fmt.Errorf("finalized slot %d greater or equal to blob slot %d", startSlot, blob.Slot())
 		log.WithFields(blobFields(blob)).Debug(err)
->>>>>>> 52f1b3f9
 		return pubsub.ValidationIgnore, err
 	}
 
 	// Handle the parent status (not seen or invalid cases)
-<<<<<<< HEAD
-	parentRoot := roBlob.ParentRoot()
-=======
 	parentRoot := blob.ParentRoot()
->>>>>>> 52f1b3f9
 	switch parentStatus := s.handleBlobParentStatus(ctx, parentRoot); parentStatus {
 	case pubsub.ValidationIgnore:
 		log.WithFields(blobFields(roBlob)).Debug("Parent block not found - saving blob to cache")
@@ -148,11 +115,7 @@
 	default:
 	}
 
-<<<<<<< HEAD
-	pubsubResult, err := s.validateBlobPostSeenParent(ctx, roBlob)
-=======
 	pubsubResult, err := s.validateBlobPostSeenParent(ctx, blob)
->>>>>>> 52f1b3f9
 	if err != nil {
 		return pubsubResult, err
 	}
@@ -160,11 +123,7 @@
 		return pubsubResult, nil
 	}
 
-<<<<<<< HEAD
-	startTime, err := slots.ToTime(genesisTime, roBlob.Slot())
-=======
 	startTime, err := slots.ToTime(genesisTime, blob.Slot())
->>>>>>> 52f1b3f9
 	if err != nil {
 		return pubsub.ValidationIgnore, err
 	}
@@ -176,28 +135,19 @@
 
 	blobSidecarArrivalGossipSummary.Observe(float64(sinceSlotStartTime.Milliseconds()))
 
-<<<<<<< HEAD
-	msg.ValidatorData = roBlob
-=======
 	vblob, err := verification.BlobSidecarNoop(blob)
 	if err != nil {
 		return pubsub.ValidationReject, errors.New("TODO: undefined verification error")
 	}
 	// use the VerifiedROBlob type from here on out
 	msg.ValidatorData = vblob
->>>>>>> 52f1b3f9
 
 	return pubsub.ValidationAccept, nil
 }
 
 func (s *Service) validateBlobPostSeenParent(ctx context.Context, blob blocks.ROBlob) (pubsub.ValidationResult, error) {
-<<<<<<< HEAD
-=======
 	parentRoot := blob.ParentRoot()
-
->>>>>>> 52f1b3f9
 	// [REJECT] The sidecar is from a higher slot than the sidecar's block's parent (defined by sidecar.block_parent_root).
-	parentRoot := blob.ParentRoot()
 	parentSlot, err := s.cfg.chain.RecentBlockSlot(parentRoot)
 	if err != nil {
 		return pubsub.ValidationIgnore, err
@@ -213,17 +163,6 @@
 	if err != nil {
 		return pubsub.ValidationIgnore, err
 	}
-<<<<<<< HEAD
-	if err := blocks2.VerifyBlockSignature(parentState, blob.ProposerIndex(), blob.SignedBlockHeader.Signature, blob.SignedBlockHeader.Header.HashTreeRoot); err != nil {
-		return pubsub.ValidationReject, err
-	}
-
-	// TODO: The sidecar's inclusion proof is valid as verified by `verify_blob_sidecar_inclusion_proof`.
-
-	// [IGNORE] The sidecar is the first sidecar for the tuple (block_header.slot, block_header.proposer_index, sidecar.index)
-	// with valid header signature and sidecar inclusion proof
-	if s.hasSeenBlobIndex(blob.Slot(), blob.ProposerIndex(), blob.Index) {
-=======
 	// TODO: replace this with verification routine
 	/*
 		if err := verifyBlobSignature(parentState, blob); err != nil {
@@ -234,7 +173,6 @@
 
 	// [IGNORE] The sidecar is the only sidecar with valid signature received for the tuple (sidecar.block_root, sidecar.index).
 	if s.hasSeenBlobIndex(blob.BlockRootSlice(), blob.Index) {
->>>>>>> 52f1b3f9
 		return pubsub.ValidationIgnore, nil
 	}
 
@@ -255,48 +193,8 @@
 	return pubsub.ValidationAccept, nil
 }
 
-<<<<<<< HEAD
-// Returns true if the blob with the same slot, proposer index, and blob index has been seen before.
-func (s *Service) hasSeenBlobIndex(slot primitives.Slot, proposerIndex primitives.ValidatorIndex, index uint64) bool {
-=======
-/*
-func verifyBlobSignature(st state.BeaconState, blob blocks.ROBlob) error {
-	currentEpoch := slots.ToEpoch(blob.Slot())
-	fork, err := forks.Fork(currentEpoch)
-	if err != nil {
-		return err
-	}
-	domain, err := signing.Domain(fork, currentEpoch, params.BeaconConfig().DomainBlobSidecar, st.GenesisValidatorsRoot())
-	if err != nil {
-		return err
-	}
-	proposer, err := st.ValidatorAtIndex(blob.ProposerIndex())
-	if err != nil {
-		return err
-	}
-	pb, err := bls.PublicKeyFromBytes(proposer.PublicKey)
-	if err != nil {
-		return err
-	}
-	sig, err := bls.SignatureFromBytes(blob.Signature())
-	if err != nil {
-		return err
-	}
-	sr, err := signing.ComputeSigningRoot(blob.Message, domain)
-	if err != nil {
-		return err
-	}
-	if !sig.Verify(pb, sr[:]) {
-		return signing.ErrSigFailedToVerify
-	}
-
-	return nil
-}
-*/
-
 // Returns true if the blob with the same root and index has been seen before.
 func (s *Service) hasSeenBlobIndex(root []byte, index uint64) bool {
->>>>>>> 52f1b3f9
 	s.seenBlobLock.RLock()
 	defer s.seenBlobLock.RUnlock()
 	b := append(bytesutil.Bytes32(uint64(slot)), bytesutil.Bytes32(uint64(proposerIndex))...)
@@ -315,16 +213,9 @@
 }
 
 func blobFields(b blocks.ROBlob) logrus.Fields {
-<<<<<<< HEAD
-	h := b.SignedBlockHeader.Header
-	return logrus.Fields{
-		"slot":          h.Slot,
-		"proposerIndex": h.ProposerIndex,
-=======
 	return logrus.Fields{
 		"slot":          b.Slot(),
 		"proposerIndex": b.ProposerIndex(),
->>>>>>> 52f1b3f9
 		"blockRoot":     fmt.Sprintf("%#x", b.BlockRoot()),
 		"kzgCommitment": fmt.Sprintf("%#x", b.KzgCommitment),
 		"index":         b.Index,

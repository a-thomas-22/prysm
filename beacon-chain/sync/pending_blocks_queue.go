--- conflicted
+++ resolved
@@ -152,18 +152,6 @@
 				continue
 			}
 
-<<<<<<< HEAD
-			if err := s.validateBeaconBlock(ctx, b, blkRoot); err != nil {
-				if !errors.Is(ErrOptimisticParent, err) {
-					log.Debugf("Could not validate block from slot %d: %v", b.Block().Slot(), err)
-					s.setBadBlock(ctx, blkRoot)
-					tracing.AnnotateError(span, err)
-					// In the next iteration of the queue, this block will be removed from
-					// the pending queue as it has been marked as a 'bad' block.
-					span.End()
-					continue
-				}
-=======
 			err = s.validateBeaconBlock(ctx, b, blkRoot)
 			switch {
 			case errors.Is(ErrOptimisticParent, err): // Ok to continue process block with parent that is an optimistic candidate.
@@ -174,7 +162,6 @@
 				span.End()
 				continue
 			default:
->>>>>>> de0143e0
 			}
 
 			if err := s.cfg.chain.ReceiveBlock(ctx, b, blkRoot); err != nil {

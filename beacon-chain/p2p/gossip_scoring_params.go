package p2p

import (
	"math"
	"reflect"
	"strings"
	"time"

	"github.com/libp2p/go-libp2p-core/peer"
	pubsub "github.com/libp2p/go-libp2p-pubsub"
	"github.com/pkg/errors"
	"github.com/prysmaticlabs/prysm/beacon-chain/core/helpers"
	"github.com/prysmaticlabs/prysm/shared/params"
	"github.com/sirupsen/logrus"
)

const (
	// beaconBlockWeight specifies the scoring weight that we apply to
	// our beacon block topic.
	beaconBlockWeight = 0.8
	// aggregateWeight specifies the scoring weight that we apply to
	// our aggregate topic.
	aggregateWeight = 0.5
	// syncContributionWeight specifies the scoring weight that we apply to
	// our sync contribution topic.
	syncContributionWeight = 0.2
	// attestationTotalWeight specifies the scoring weight that we apply to
	// our attestation subnet topic.
	attestationTotalWeight = 1
	// syncCommitteesTotalWeight specifies the scoring weight that we apply to
	// our sync subnet topic.
	syncCommitteesTotalWeight = 0.4
	// attesterSlashingWeight specifies the scoring weight that we apply to
	// our attester slashing topic.
	attesterSlashingWeight = 0.05
	// proposerSlashingWeight specifies the scoring weight that we apply to
	// our proposer slashing topic.
	proposerSlashingWeight = 0.05
	// voluntaryExitWeight specifies the scoring weight that we apply to
	// our voluntary exit topic.
	voluntaryExitWeight = 0.05

	// maxInMeshScore describes the max score a peer can attain from being in the mesh.
	maxInMeshScore = 10
	// maxFirstDeliveryScore describes the max score a peer can obtain from first deliveries.
	maxFirstDeliveryScore = 40

	// decayToZero specifies the terminal value that we will use when decaying
	// a value.
	decayToZero = 0.01

	// dampeningFactor reduces the amount by which the various thresholds and caps are created.
	dampeningFactor = 90
)

var (
	// a bool to check if we enable scoring for messages in the mesh sent for near first deliveries.
	meshDeliveryIsScored = false

	// Defines the variables representing the different time periods.
	oneHundredEpochs   = 100 * oneEpochDuration()
	invalidDecayPeriod = 50 * oneEpochDuration()
	twentyEpochs       = 20 * oneEpochDuration()
	tenEpochs          = 10 * oneEpochDuration()
)

func peerScoringParams() (*pubsub.PeerScoreParams, *pubsub.PeerScoreThresholds) {
	thresholds := &pubsub.PeerScoreThresholds{
		GossipThreshold:             -4000,
		PublishThreshold:            -8000,
		GraylistThreshold:           -16000,
		AcceptPXThreshold:           100,
		OpportunisticGraftThreshold: 5,
	}
	scoreParams := &pubsub.PeerScoreParams{
		Topics:        make(map[string]*pubsub.TopicScoreParams),
		TopicScoreCap: 32.72,
		AppSpecificScore: func(p peer.ID) float64 {
			return 0
		},
		AppSpecificWeight:           1,
		IPColocationFactorWeight:    -35.11,
		IPColocationFactorThreshold: 10,
		IPColocationFactorWhitelist: nil,
		BehaviourPenaltyWeight:      -15.92,
		BehaviourPenaltyThreshold:   6,
		BehaviourPenaltyDecay:       scoreDecay(tenEpochs),
		DecayInterval:               oneSlotDuration(),
		DecayToZero:                 decayToZero,
		RetainScore:                 oneHundredEpochs,
	}
	return scoreParams, thresholds
}

func (s *Service) topicScoreParams(topic string) (*pubsub.TopicScoreParams, error) {
	activeValidators, err := s.retrieveActiveValidators()
	if err != nil {
		return nil, err
	}
	switch {
	case strings.Contains(topic, GossipBlockMessage):
		return defaultBlockTopicParams(), nil
	case strings.Contains(topic, GossipAggregateAndProofMessage):
		return defaultAggregateTopicParams(activeValidators)
	case strings.Contains(topic, GossipAttestationMessage):
		return defaultAggregateSubnetTopicParams(activeValidators)
	case strings.Contains(topic, GossipSyncCommitteeMessage):
		return defaultSyncSubnetTopicParams(activeValidators)
<<<<<<< HEAD
	case strings.Contains(topic, "sync_committee_contribution_and_proof"):
		return defaultSyncContributionTopicParams()
	case strings.Contains(topic, "voluntary_exit"):
=======
	case strings.Contains(topic, GossipContributionAndProofMessage):
		return defaultSyncContributionTopicParams()
	case strings.Contains(topic, GossipExitMessage):
>>>>>>> 4d02329c
		return defaultVoluntaryExitTopicParams(), nil
	case strings.Contains(topic, GossipProposerSlashingMessage):
		return defaultProposerSlashingTopicParams(), nil
	case strings.Contains(topic, GossipAttesterSlashingMessage):
		return defaultAttesterSlashingTopicParams(), nil
	default:
		return nil, errors.Errorf("unrecognized topic provided for parameter registration: %s", topic)
	}
}

func (s *Service) retrieveActiveValidators() (uint64, error) {
	if s.activeValidatorCount != 0 {
		return s.activeValidatorCount, nil
	}
	rt := s.cfg.DB.LastArchivedRoot(s.ctx)
	if rt == params.BeaconConfig().ZeroHash {
		genState, err := s.cfg.DB.GenesisState(s.ctx)
		if err != nil {
			return 0, err
		}
		if genState == nil || genState.IsNil() {
			return 0, errors.New("no genesis state exists")
		}
		activeVals, err := helpers.ActiveValidatorCount(genState, helpers.CurrentEpoch(genState))
		if err != nil {
			return 0, err
		}
		// Cache active validator count
		s.activeValidatorCount = activeVals
		return activeVals, nil
	}
	bState, err := s.cfg.DB.State(s.ctx, rt)
	if err != nil {
		return 0, err
	}
	if bState == nil || bState.IsNil() {
		return 0, errors.Errorf("no state with root %#x exists", rt)
	}
	activeVals, err := helpers.ActiveValidatorCount(bState, helpers.CurrentEpoch(bState))
	if err != nil {
		return 0, err
	}
	// Cache active validator count
	s.activeValidatorCount = activeVals
	return activeVals, nil
}

// Based on the lighthouse parameters.
// https://gist.github.com/blacktemplar/5c1862cb3f0e32a1a7fb0b25e79e6e2c

func defaultBlockTopicParams() *pubsub.TopicScoreParams {
	decayEpoch := time.Duration(5)
	blocksPerEpoch := uint64(params.BeaconConfig().SlotsPerEpoch)
	meshWeight := -0.717
	if !meshDeliveryIsScored {
		// Set the mesh weight as zero as a temporary measure, so as to prevent
		// the average nodes from being penalised.
		meshWeight = 0
	}
	return &pubsub.TopicScoreParams{
		TopicWeight:                     beaconBlockWeight,
		TimeInMeshWeight:                maxInMeshScore / inMeshCap(),
		TimeInMeshQuantum:               inMeshTime(),
		TimeInMeshCap:                   inMeshCap(),
		FirstMessageDeliveriesWeight:    1,
		FirstMessageDeliveriesDecay:     scoreDecay(twentyEpochs),
		FirstMessageDeliveriesCap:       23,
		MeshMessageDeliveriesWeight:     meshWeight,
		MeshMessageDeliveriesDecay:      scoreDecay(decayEpoch * oneEpochDuration()),
		MeshMessageDeliveriesCap:        float64(blocksPerEpoch * uint64(decayEpoch)),
		MeshMessageDeliveriesThreshold:  float64(blocksPerEpoch*uint64(decayEpoch)) / 10,
		MeshMessageDeliveriesWindow:     2 * time.Second,
		MeshMessageDeliveriesActivation: 4 * oneEpochDuration(),
		MeshFailurePenaltyWeight:        meshWeight,
		MeshFailurePenaltyDecay:         scoreDecay(decayEpoch * oneEpochDuration()),
		InvalidMessageDeliveriesWeight:  -140.4475,
		InvalidMessageDeliveriesDecay:   scoreDecay(invalidDecayPeriod),
	}
}

func defaultAggregateTopicParams(activeValidators uint64) (*pubsub.TopicScoreParams, error) {
	// Determine the expected message rate for the particular gossip topic.
	aggPerSlot := aggregatorsPerSlot(activeValidators)
	firstMessageCap, err := decayLimit(scoreDecay(1*oneEpochDuration()), float64(aggPerSlot*2/gossipSubD))
	if err != nil {
		log.Warnf("skipping initializing topic scoring: %v", err)
		return nil, nil
	}
	firstMessageWeight := maxFirstDeliveryScore / firstMessageCap
	meshThreshold, err := decayThreshold(scoreDecay(1*oneEpochDuration()), float64(aggPerSlot)/dampeningFactor)
	if err != nil {
		log.Warnf("skipping initializing topic scoring: %v", err)
		return nil, nil
	}
	meshWeight := -scoreByWeight(aggregateWeight, meshThreshold)
	meshCap := 4 * meshThreshold
	if !meshDeliveryIsScored {
		// Set the mesh weight as zero as a temporary measure, so as to prevent
		// the average nodes from being penalised.
		meshWeight = 0
	}
	return &pubsub.TopicScoreParams{
		TopicWeight:                     aggregateWeight,
		TimeInMeshWeight:                maxInMeshScore / inMeshCap(),
		TimeInMeshQuantum:               inMeshTime(),
		TimeInMeshCap:                   inMeshCap(),
		FirstMessageDeliveriesWeight:    firstMessageWeight,
		FirstMessageDeliveriesDecay:     scoreDecay(1 * oneEpochDuration()),
		FirstMessageDeliveriesCap:       firstMessageCap,
		MeshMessageDeliveriesWeight:     meshWeight,
		MeshMessageDeliveriesDecay:      scoreDecay(1 * oneEpochDuration()),
		MeshMessageDeliveriesCap:        meshCap,
		MeshMessageDeliveriesThreshold:  meshThreshold,
		MeshMessageDeliveriesWindow:     2 * time.Second,
		MeshMessageDeliveriesActivation: 1 * oneEpochDuration(),
		MeshFailurePenaltyWeight:        meshWeight,
		MeshFailurePenaltyDecay:         scoreDecay(1 * oneEpochDuration()),
		InvalidMessageDeliveriesWeight:  -maxScore() / aggregateWeight,
		InvalidMessageDeliveriesDecay:   scoreDecay(invalidDecayPeriod),
	}, nil
}

func defaultSyncContributionTopicParams() (*pubsub.TopicScoreParams, error) {
	// Determine the expected message rate for the particular gossip topic.
	aggPerSlot := params.BeaconConfig().SyncCommitteeSubnetCount * params.BeaconConfig().TargetAggregatorsPerSyncSubcommittee
	firstMessageCap, err := decayLimit(scoreDecay(1*oneEpochDuration()), float64(aggPerSlot*2/gossipSubD))
	if err != nil {
		log.Warnf("skipping initializing topic scoring: %v", err)
		return nil, nil
	}
	firstMessageWeight := maxFirstDeliveryScore / firstMessageCap
	meshThreshold, err := decayThreshold(scoreDecay(1*oneEpochDuration()), float64(aggPerSlot)/dampeningFactor)
	if err != nil {
		log.Warnf("skipping initializing topic scoring: %v", err)
		return nil, nil
	}
	meshWeight := -scoreByWeight(syncContributionWeight, meshThreshold)
	meshCap := 4 * meshThreshold
	if !meshDeliveryIsScored {
		// Set the mesh weight as zero as a temporary measure, so as to prevent
		// the average nodes from being penalised.
		meshWeight = 0
	}
	return &pubsub.TopicScoreParams{
		TopicWeight:                     syncContributionWeight,
		TimeInMeshWeight:                maxInMeshScore / inMeshCap(),
		TimeInMeshQuantum:               inMeshTime(),
		TimeInMeshCap:                   inMeshCap(),
		FirstMessageDeliveriesWeight:    firstMessageWeight,
		FirstMessageDeliveriesDecay:     scoreDecay(1 * oneEpochDuration()),
		FirstMessageDeliveriesCap:       firstMessageCap,
		MeshMessageDeliveriesWeight:     meshWeight,
		MeshMessageDeliveriesDecay:      scoreDecay(1 * oneEpochDuration()),
		MeshMessageDeliveriesCap:        meshCap,
		MeshMessageDeliveriesThreshold:  meshThreshold,
		MeshMessageDeliveriesWindow:     2 * time.Second,
		MeshMessageDeliveriesActivation: 1 * oneEpochDuration(),
		MeshFailurePenaltyWeight:        meshWeight,
		MeshFailurePenaltyDecay:         scoreDecay(1 * oneEpochDuration()),
		InvalidMessageDeliveriesWeight:  -maxScore() / syncContributionWeight,
		InvalidMessageDeliveriesDecay:   scoreDecay(invalidDecayPeriod),
	}, nil
}

func defaultSyncContributionTopicParams() (*pubsub.TopicScoreParams, error) {
	// Determine the expected message rate for the particular gossip topic.
	aggPerSlot := params.BeaconConfig().SyncCommitteeSubnetCount * params.BeaconConfig().TargetAggregatorsPerSyncSubcommittee
	firstMessageCap, err := decayLimit(scoreDecay(1*oneEpochDuration()), float64(aggPerSlot*2/gossipSubD))
	if err != nil {
		log.Warnf("skipping initializing topic scoring: %v", err)
		return nil, nil
	}
	firstMessageWeight := maxFirstDeliveryScore / firstMessageCap
	meshThreshold, err := decayThreshold(scoreDecay(1*oneEpochDuration()), float64(aggPerSlot)/dampeningFactor)
	if err != nil {
		log.Warnf("skipping initializing topic scoring: %v", err)
		return nil, nil
	}
	meshWeight := -scoreByWeight(syncContributionWeight, meshThreshold)
	meshCap := 4 * meshThreshold
	if !meshDeliveryIsScored {
		// Set the mesh weight as zero as a temporary measure, so as to prevent
		// the average nodes from being penalised.
		meshWeight = 0
	}
	return &pubsub.TopicScoreParams{
		TopicWeight:                     syncContributionWeight,
		TimeInMeshWeight:                maxInMeshScore / inMeshCap(),
		TimeInMeshQuantum:               inMeshTime(),
		TimeInMeshCap:                   inMeshCap(),
		FirstMessageDeliveriesWeight:    firstMessageWeight,
		FirstMessageDeliveriesDecay:     scoreDecay(1 * oneEpochDuration()),
		FirstMessageDeliveriesCap:       firstMessageCap,
		MeshMessageDeliveriesWeight:     meshWeight,
		MeshMessageDeliveriesDecay:      scoreDecay(1 * oneEpochDuration()),
		MeshMessageDeliveriesCap:        meshCap,
		MeshMessageDeliveriesThreshold:  meshThreshold,
		MeshMessageDeliveriesWindow:     2 * time.Second,
		MeshMessageDeliveriesActivation: 1 * oneEpochDuration(),
		MeshFailurePenaltyWeight:        meshWeight,
		MeshFailurePenaltyDecay:         scoreDecay(1 * oneEpochDuration()),
		InvalidMessageDeliveriesWeight:  -maxScore() / syncContributionWeight,
		InvalidMessageDeliveriesDecay:   scoreDecay(50 * oneEpochDuration()),
	}, nil
}

func defaultAggregateSubnetTopicParams(activeValidators uint64) (*pubsub.TopicScoreParams, error) {
	subnetCount := params.BeaconNetworkConfig().AttestationSubnetCount
	// Get weight for each specific subnet.
	topicWeight := attestationTotalWeight / float64(subnetCount)
	subnetWeight := activeValidators / subnetCount
	if subnetWeight == 0 {
		log.Warn("Subnet weight is 0, skipping initializing topic scoring")
		return nil, nil
	}
	// Determine the amount of validators expected in a subnet in a single slot.
	numPerSlot := time.Duration(subnetWeight / uint64(params.BeaconConfig().SlotsPerEpoch))
	if numPerSlot == 0 {
		log.Warn("numPerSlot is 0, skipping initializing topic scoring")
		return nil, nil
	}
	comsPerSlot := committeeCountPerSlot(activeValidators)
	exceedsThreshold := comsPerSlot >= 2*subnetCount/uint64(params.BeaconConfig().SlotsPerEpoch)
	firstDecay := time.Duration(1)
	meshDecay := time.Duration(4)
	if exceedsThreshold {
		firstDecay = 4
		meshDecay = 16
	}
	rate := numPerSlot * 2 / gossipSubD
	if rate == 0 {
		log.Warn("rate is 0, skipping initializing topic scoring")
		return nil, nil
	}
	// Determine expected first deliveries based on the message rate.
	firstMessageCap, err := decayLimit(scoreDecay(firstDecay*oneEpochDuration()), float64(rate))
	if err != nil {
		log.Warnf("skipping initializing topic scoring: %v", err)
		return nil, nil
	}
	firstMessageWeight := maxFirstDeliveryScore / firstMessageCap
	// Determine expected mesh deliveries based on message rate applied with a dampening factor.
	meshThreshold, err := decayThreshold(scoreDecay(meshDecay*oneEpochDuration()), float64(numPerSlot)/dampeningFactor)
	if err != nil {
		log.Warnf("skipping initializing topic scoring: %v", err)
		return nil, nil
	}
	meshWeight := -scoreByWeight(topicWeight, meshThreshold)
	meshCap := 4 * meshThreshold
	if !meshDeliveryIsScored {
		// Set the mesh weight as zero as a temporary measure, so as to prevent
		// the average nodes from being penalised.
		meshWeight = 0
	}
	return &pubsub.TopicScoreParams{
		TopicWeight:                     topicWeight,
		TimeInMeshWeight:                maxInMeshScore / inMeshCap(),
		TimeInMeshQuantum:               inMeshTime(),
		TimeInMeshCap:                   inMeshCap(),
		FirstMessageDeliveriesWeight:    firstMessageWeight,
		FirstMessageDeliveriesDecay:     scoreDecay(firstDecay * oneEpochDuration()),
		FirstMessageDeliveriesCap:       firstMessageCap,
		MeshMessageDeliveriesWeight:     meshWeight,
		MeshMessageDeliveriesDecay:      scoreDecay(meshDecay * oneEpochDuration()),
		MeshMessageDeliveriesCap:        meshCap,
		MeshMessageDeliveriesThreshold:  meshThreshold,
		MeshMessageDeliveriesWindow:     2 * time.Second,
		MeshMessageDeliveriesActivation: 1 * oneEpochDuration(),
		MeshFailurePenaltyWeight:        meshWeight,
		MeshFailurePenaltyDecay:         scoreDecay(meshDecay * oneEpochDuration()),
		InvalidMessageDeliveriesWeight:  -maxScore() / topicWeight,
		InvalidMessageDeliveriesDecay:   scoreDecay(invalidDecayPeriod),
	}, nil
}

func defaultSyncSubnetTopicParams(activeValidators uint64) (*pubsub.TopicScoreParams, error) {
	subnetCount := params.BeaconConfig().SyncCommitteeSubnetCount
	// Get weight for each specific subnet.
	topicWeight := syncCommitteesTotalWeight / float64(subnetCount)
	syncComSize := params.BeaconConfig().SyncCommitteeSize
	// Set the max as the sync committee size
	if activeValidators > syncComSize {
		activeValidators = syncComSize
	}
	subnetWeight := activeValidators / subnetCount
	if subnetWeight == 0 {
		log.Warn("Subnet weight is 0, skipping initializing topic scoring")
		return nil, nil
	}
	firstDecay := time.Duration(1)
	meshDecay := time.Duration(4)

	rate := subnetWeight * 2 / gossipSubD
	if rate == 0 {
		log.Warn("rate is 0, skipping initializing topic scoring")
		return nil, nil
	}
	// Determine expected first deliveries based on the message rate.
	firstMessageCap, err := decayLimit(scoreDecay(firstDecay*oneEpochDuration()), float64(rate))
	if err != nil {
		log.WithError(err).Warn("Skipping initializing topic scoring")
		return nil, nil
	}
	firstMessageWeight := maxFirstDeliveryScore / firstMessageCap
	// Determine expected mesh deliveries based on message rate applied with a dampening factor.
	meshThreshold, err := decayThreshold(scoreDecay(meshDecay*oneEpochDuration()), float64(subnetWeight)/dampeningFactor)
	if err != nil {
		log.WithError(err).Warn("Skipping initializing topic scoring")
		return nil, nil
	}
	meshWeight := -scoreByWeight(topicWeight, meshThreshold)
	meshCap := 4 * meshThreshold
	if !meshDeliveryIsScored {
		// Set the mesh weight as zero as a temporary measure, so as to prevent
		// the average nodes from being penalised.
		meshWeight = 0
	}
	return &pubsub.TopicScoreParams{
		TopicWeight:                     topicWeight,
		TimeInMeshWeight:                maxInMeshScore / inMeshCap(),
		TimeInMeshQuantum:               inMeshTime(),
		TimeInMeshCap:                   inMeshCap(),
		FirstMessageDeliveriesWeight:    firstMessageWeight,
		FirstMessageDeliveriesDecay:     scoreDecay(firstDecay * oneEpochDuration()),
		FirstMessageDeliveriesCap:       firstMessageCap,
		MeshMessageDeliveriesWeight:     meshWeight,
		MeshMessageDeliveriesDecay:      scoreDecay(meshDecay * oneEpochDuration()),
		MeshMessageDeliveriesCap:        meshCap,
		MeshMessageDeliveriesThreshold:  meshThreshold,
		MeshMessageDeliveriesWindow:     2 * time.Second,
		MeshMessageDeliveriesActivation: 1 * oneEpochDuration(),
		MeshFailurePenaltyWeight:        meshWeight,
		MeshFailurePenaltyDecay:         scoreDecay(meshDecay * oneEpochDuration()),
		InvalidMessageDeliveriesWeight:  -maxScore() / topicWeight,
		InvalidMessageDeliveriesDecay:   scoreDecay(invalidDecayPeriod),
	}, nil
}

func defaultSyncSubnetTopicParams(activeValidators uint64) (*pubsub.TopicScoreParams, error) {
	subnetCount := params.BeaconConfig().SyncCommitteeSubnetCount
	// Get weight for each specific subnet.
	topicWeight := syncCommitteesTotalWeight / float64(subnetCount)
	syncComSize := params.BeaconConfig().SyncCommitteeSize
	// Set the max as the sync committee size
	if activeValidators > syncComSize {
		activeValidators = syncComSize
	}
	subnetWeight := activeValidators / subnetCount
	if subnetWeight == 0 {
		log.Warn("Subnet weight is 0, skipping initializing topic scoring")
		return nil, nil
	}
	firstDecay := time.Duration(1)
	meshDecay := time.Duration(4)

	rate := subnetWeight * 2 / gossipSubD
	if rate == 0 {
		log.Warn("rate is 0, skipping initializing topic scoring")
		return nil, nil
	}
	// Determine expected first deliveries based on the message rate.
	firstMessageCap, err := decayLimit(scoreDecay(firstDecay*oneEpochDuration()), float64(rate))
	if err != nil {
		log.Warnf("skipping initializing topic scoring: %v", err)
		return nil, nil
	}
	firstMessageWeight := maxFirstDeliveryScore / firstMessageCap
	// Determine expected mesh deliveries based on message rate applied with a dampening factor.
	meshThreshold, err := decayThreshold(scoreDecay(meshDecay*oneEpochDuration()), float64(subnetWeight)/dampeningFactor)
	if err != nil {
		log.Warnf("skipping initializing topic scoring: %v", err)
		return nil, nil
	}
	meshWeight := -scoreByWeight(topicWeight, meshThreshold)
	meshCap := 4 * meshThreshold
	if !meshDeliveryIsScored {
		// Set the mesh weight as zero as a temporary measure, so as to prevent
		// the average nodes from being penalised.
		meshWeight = 0
	}
	return &pubsub.TopicScoreParams{
		TopicWeight:                     topicWeight,
		TimeInMeshWeight:                maxInMeshScore / inMeshCap(),
		TimeInMeshQuantum:               inMeshTime(),
		TimeInMeshCap:                   inMeshCap(),
		FirstMessageDeliveriesWeight:    firstMessageWeight,
		FirstMessageDeliveriesDecay:     scoreDecay(firstDecay * oneEpochDuration()),
		FirstMessageDeliveriesCap:       firstMessageCap,
		MeshMessageDeliveriesWeight:     meshWeight,
		MeshMessageDeliveriesDecay:      scoreDecay(meshDecay * oneEpochDuration()),
		MeshMessageDeliveriesCap:        meshCap,
		MeshMessageDeliveriesThreshold:  meshThreshold,
		MeshMessageDeliveriesWindow:     2 * time.Second,
		MeshMessageDeliveriesActivation: 1 * oneEpochDuration(),
		MeshFailurePenaltyWeight:        meshWeight,
		MeshFailurePenaltyDecay:         scoreDecay(meshDecay * oneEpochDuration()),
		InvalidMessageDeliveriesWeight:  -maxScore() / topicWeight,
		InvalidMessageDeliveriesDecay:   scoreDecay(50 * oneEpochDuration()),
	}, nil
}

func defaultAttesterSlashingTopicParams() *pubsub.TopicScoreParams {
	return &pubsub.TopicScoreParams{
		TopicWeight:                     attesterSlashingWeight,
		TimeInMeshWeight:                maxInMeshScore / inMeshCap(),
		TimeInMeshQuantum:               inMeshTime(),
		TimeInMeshCap:                   inMeshCap(),
		FirstMessageDeliveriesWeight:    36,
		FirstMessageDeliveriesDecay:     scoreDecay(oneHundredEpochs),
		FirstMessageDeliveriesCap:       1,
		MeshMessageDeliveriesWeight:     0,
		MeshMessageDeliveriesDecay:      0,
		MeshMessageDeliveriesCap:        0,
		MeshMessageDeliveriesThreshold:  0,
		MeshMessageDeliveriesWindow:     0,
		MeshMessageDeliveriesActivation: 0,
		MeshFailurePenaltyWeight:        0,
		MeshFailurePenaltyDecay:         0,
		InvalidMessageDeliveriesWeight:  -2000,
		InvalidMessageDeliveriesDecay:   scoreDecay(invalidDecayPeriod),
	}
}

func defaultProposerSlashingTopicParams() *pubsub.TopicScoreParams {
	return &pubsub.TopicScoreParams{
		TopicWeight:                     proposerSlashingWeight,
		TimeInMeshWeight:                maxInMeshScore / inMeshCap(),
		TimeInMeshQuantum:               inMeshTime(),
		TimeInMeshCap:                   inMeshCap(),
		FirstMessageDeliveriesWeight:    36,
		FirstMessageDeliveriesDecay:     scoreDecay(oneHundredEpochs),
		FirstMessageDeliveriesCap:       1,
		MeshMessageDeliveriesWeight:     0,
		MeshMessageDeliveriesDecay:      0,
		MeshMessageDeliveriesCap:        0,
		MeshMessageDeliveriesThreshold:  0,
		MeshMessageDeliveriesWindow:     0,
		MeshMessageDeliveriesActivation: 0,
		MeshFailurePenaltyWeight:        0,
		MeshFailurePenaltyDecay:         0,
		InvalidMessageDeliveriesWeight:  -2000,
		InvalidMessageDeliveriesDecay:   scoreDecay(invalidDecayPeriod),
	}
}

func defaultVoluntaryExitTopicParams() *pubsub.TopicScoreParams {
	return &pubsub.TopicScoreParams{
		TopicWeight:                     voluntaryExitWeight,
		TimeInMeshWeight:                maxInMeshScore / inMeshCap(),
		TimeInMeshQuantum:               inMeshTime(),
		TimeInMeshCap:                   inMeshCap(),
		FirstMessageDeliveriesWeight:    2,
		FirstMessageDeliveriesDecay:     scoreDecay(oneHundredEpochs),
		FirstMessageDeliveriesCap:       5,
		MeshMessageDeliveriesWeight:     0,
		MeshMessageDeliveriesDecay:      0,
		MeshMessageDeliveriesCap:        0,
		MeshMessageDeliveriesThreshold:  0,
		MeshMessageDeliveriesWindow:     0,
		MeshMessageDeliveriesActivation: 0,
		MeshFailurePenaltyWeight:        0,
		MeshFailurePenaltyDecay:         0,
		InvalidMessageDeliveriesWeight:  -2000,
		InvalidMessageDeliveriesDecay:   scoreDecay(invalidDecayPeriod),
	}
}

func oneSlotDuration() time.Duration {
	return time.Duration(params.BeaconConfig().SecondsPerSlot) * time.Second
}

func oneEpochDuration() time.Duration {
	return time.Duration(params.BeaconConfig().SlotsPerEpoch) * oneSlotDuration()
}

// determines the decay rate from the provided time period till
// the decayToZero value. Ex: ( 1 -> 0.01)
func scoreDecay(totalDurationDecay time.Duration) float64 {
	numOfTimes := totalDurationDecay / oneSlotDuration()
	return math.Pow(decayToZero, 1/float64(numOfTimes))
}

// is used to determine the threshold from the decay limit with
// a provided growth rate. This applies the decay rate to a
// computed limit.
func decayThreshold(decayRate, rate float64) (float64, error) {
	d, err := decayLimit(decayRate, rate)
	if err != nil {
		return 0, err
	}
	return d * decayRate, nil
}

// decayLimit provides the value till which a decay process will
// limit till provided with an expected growth rate.
func decayLimit(decayRate, rate float64) (float64, error) {
	if 1 <= decayRate {
		return 0, errors.Errorf("got an invalid decayLimit rate: %f", decayRate)
	}
	return rate / (1 - decayRate), nil
}

func committeeCountPerSlot(activeValidators uint64) uint64 {
	// Use a static parameter for now rather than a dynamic one, we can use
	// the actual parameter later when we have figured out how to fix a circular
	// dependency in service startup order.
	return helpers.SlotCommitteeCount(activeValidators)
}

// Uses a very rough gauge for total aggregator size per slot.
func aggregatorsPerSlot(activeValidators uint64) uint64 {
	comms := committeeCountPerSlot(activeValidators)
	totalAggs := comms * params.BeaconConfig().TargetAggregatorsPerCommittee
	return totalAggs
}

// provides the relevant score by the provided weight and threshold.
func scoreByWeight(weight, threshold float64) float64 {
	return maxScore() / (weight * threshold * threshold)
}

// maxScore attainable by a peer.
func maxScore() float64 {
<<<<<<< HEAD
	totalWeight := beaconBlockWeight + aggregateWeight + +syncContributionWeight +
=======
	totalWeight := beaconBlockWeight + aggregateWeight + syncContributionWeight +
>>>>>>> 4d02329c
		attestationTotalWeight + syncCommitteesTotalWeight + attesterSlashingWeight +
		proposerSlashingWeight + voluntaryExitWeight
	return (maxInMeshScore + maxFirstDeliveryScore) * totalWeight
}

// denotes the unit time in mesh for scoring tallying.
func inMeshTime() time.Duration {
	return 1 * oneSlotDuration()
}

// the cap for `inMesh` time scoring.
func inMeshCap() float64 {
	return float64((3600 * time.Second) / inMeshTime())
}

func logGossipParameters(topic string, params *pubsub.TopicScoreParams) {
	// Exit early in the event the parameter struct is nil.
	if params == nil {
		return
	}
	rawParams := reflect.ValueOf(params).Elem()
	numOfFields := rawParams.NumField()

	fields := make(logrus.Fields, numOfFields)
	for i := 0; i < numOfFields; i++ {
		fields[reflect.TypeOf(params).Elem().Field(i).Name] = rawParams.Field(i).Interface()
	}
	log.WithFields(fields).Debugf("Topic Parameters for %s", topic)
}<|MERGE_RESOLUTION|>--- conflicted
+++ resolved
@@ -106,15 +106,9 @@
 		return defaultAggregateSubnetTopicParams(activeValidators)
 	case strings.Contains(topic, GossipSyncCommitteeMessage):
 		return defaultSyncSubnetTopicParams(activeValidators)
-<<<<<<< HEAD
-	case strings.Contains(topic, "sync_committee_contribution_and_proof"):
-		return defaultSyncContributionTopicParams()
-	case strings.Contains(topic, "voluntary_exit"):
-=======
 	case strings.Contains(topic, GossipContributionAndProofMessage):
 		return defaultSyncContributionTopicParams()
 	case strings.Contains(topic, GossipExitMessage):
->>>>>>> 4d02329c
 		return defaultVoluntaryExitTopicParams(), nil
 	case strings.Contains(topic, GossipProposerSlashingMessage):
 		return defaultProposerSlashingTopicParams(), nil
@@ -279,48 +273,6 @@
 	}, nil
 }
 
-func defaultSyncContributionTopicParams() (*pubsub.TopicScoreParams, error) {
-	// Determine the expected message rate for the particular gossip topic.
-	aggPerSlot := params.BeaconConfig().SyncCommitteeSubnetCount * params.BeaconConfig().TargetAggregatorsPerSyncSubcommittee
-	firstMessageCap, err := decayLimit(scoreDecay(1*oneEpochDuration()), float64(aggPerSlot*2/gossipSubD))
-	if err != nil {
-		log.Warnf("skipping initializing topic scoring: %v", err)
-		return nil, nil
-	}
-	firstMessageWeight := maxFirstDeliveryScore / firstMessageCap
-	meshThreshold, err := decayThreshold(scoreDecay(1*oneEpochDuration()), float64(aggPerSlot)/dampeningFactor)
-	if err != nil {
-		log.Warnf("skipping initializing topic scoring: %v", err)
-		return nil, nil
-	}
-	meshWeight := -scoreByWeight(syncContributionWeight, meshThreshold)
-	meshCap := 4 * meshThreshold
-	if !meshDeliveryIsScored {
-		// Set the mesh weight as zero as a temporary measure, so as to prevent
-		// the average nodes from being penalised.
-		meshWeight = 0
-	}
-	return &pubsub.TopicScoreParams{
-		TopicWeight:                     syncContributionWeight,
-		TimeInMeshWeight:                maxInMeshScore / inMeshCap(),
-		TimeInMeshQuantum:               inMeshTime(),
-		TimeInMeshCap:                   inMeshCap(),
-		FirstMessageDeliveriesWeight:    firstMessageWeight,
-		FirstMessageDeliveriesDecay:     scoreDecay(1 * oneEpochDuration()),
-		FirstMessageDeliveriesCap:       firstMessageCap,
-		MeshMessageDeliveriesWeight:     meshWeight,
-		MeshMessageDeliveriesDecay:      scoreDecay(1 * oneEpochDuration()),
-		MeshMessageDeliveriesCap:        meshCap,
-		MeshMessageDeliveriesThreshold:  meshThreshold,
-		MeshMessageDeliveriesWindow:     2 * time.Second,
-		MeshMessageDeliveriesActivation: 1 * oneEpochDuration(),
-		MeshFailurePenaltyWeight:        meshWeight,
-		MeshFailurePenaltyDecay:         scoreDecay(1 * oneEpochDuration()),
-		InvalidMessageDeliveriesWeight:  -maxScore() / syncContributionWeight,
-		InvalidMessageDeliveriesDecay:   scoreDecay(50 * oneEpochDuration()),
-	}, nil
-}
-
 func defaultAggregateSubnetTopicParams(activeValidators uint64) (*pubsub.TopicScoreParams, error) {
 	subnetCount := params.BeaconNetworkConfig().AttestationSubnetCount
 	// Get weight for each specific subnet.
@@ -453,69 +405,6 @@
 	}, nil
 }
 
-func defaultSyncSubnetTopicParams(activeValidators uint64) (*pubsub.TopicScoreParams, error) {
-	subnetCount := params.BeaconConfig().SyncCommitteeSubnetCount
-	// Get weight for each specific subnet.
-	topicWeight := syncCommitteesTotalWeight / float64(subnetCount)
-	syncComSize := params.BeaconConfig().SyncCommitteeSize
-	// Set the max as the sync committee size
-	if activeValidators > syncComSize {
-		activeValidators = syncComSize
-	}
-	subnetWeight := activeValidators / subnetCount
-	if subnetWeight == 0 {
-		log.Warn("Subnet weight is 0, skipping initializing topic scoring")
-		return nil, nil
-	}
-	firstDecay := time.Duration(1)
-	meshDecay := time.Duration(4)
-
-	rate := subnetWeight * 2 / gossipSubD
-	if rate == 0 {
-		log.Warn("rate is 0, skipping initializing topic scoring")
-		return nil, nil
-	}
-	// Determine expected first deliveries based on the message rate.
-	firstMessageCap, err := decayLimit(scoreDecay(firstDecay*oneEpochDuration()), float64(rate))
-	if err != nil {
-		log.Warnf("skipping initializing topic scoring: %v", err)
-		return nil, nil
-	}
-	firstMessageWeight := maxFirstDeliveryScore / firstMessageCap
-	// Determine expected mesh deliveries based on message rate applied with a dampening factor.
-	meshThreshold, err := decayThreshold(scoreDecay(meshDecay*oneEpochDuration()), float64(subnetWeight)/dampeningFactor)
-	if err != nil {
-		log.Warnf("skipping initializing topic scoring: %v", err)
-		return nil, nil
-	}
-	meshWeight := -scoreByWeight(topicWeight, meshThreshold)
-	meshCap := 4 * meshThreshold
-	if !meshDeliveryIsScored {
-		// Set the mesh weight as zero as a temporary measure, so as to prevent
-		// the average nodes from being penalised.
-		meshWeight = 0
-	}
-	return &pubsub.TopicScoreParams{
-		TopicWeight:                     topicWeight,
-		TimeInMeshWeight:                maxInMeshScore / inMeshCap(),
-		TimeInMeshQuantum:               inMeshTime(),
-		TimeInMeshCap:                   inMeshCap(),
-		FirstMessageDeliveriesWeight:    firstMessageWeight,
-		FirstMessageDeliveriesDecay:     scoreDecay(firstDecay * oneEpochDuration()),
-		FirstMessageDeliveriesCap:       firstMessageCap,
-		MeshMessageDeliveriesWeight:     meshWeight,
-		MeshMessageDeliveriesDecay:      scoreDecay(meshDecay * oneEpochDuration()),
-		MeshMessageDeliveriesCap:        meshCap,
-		MeshMessageDeliveriesThreshold:  meshThreshold,
-		MeshMessageDeliveriesWindow:     2 * time.Second,
-		MeshMessageDeliveriesActivation: 1 * oneEpochDuration(),
-		MeshFailurePenaltyWeight:        meshWeight,
-		MeshFailurePenaltyDecay:         scoreDecay(meshDecay * oneEpochDuration()),
-		InvalidMessageDeliveriesWeight:  -maxScore() / topicWeight,
-		InvalidMessageDeliveriesDecay:   scoreDecay(50 * oneEpochDuration()),
-	}, nil
-}
-
 func defaultAttesterSlashingTopicParams() *pubsub.TopicScoreParams {
 	return &pubsub.TopicScoreParams{
 		TopicWeight:                     attesterSlashingWeight,
@@ -638,11 +527,7 @@
 
 // maxScore attainable by a peer.
 func maxScore() float64 {
-<<<<<<< HEAD
-	totalWeight := beaconBlockWeight + aggregateWeight + +syncContributionWeight +
-=======
 	totalWeight := beaconBlockWeight + aggregateWeight + syncContributionWeight +
->>>>>>> 4d02329c
 		attestationTotalWeight + syncCommitteesTotalWeight + attesterSlashingWeight +
 		proposerSlashingWeight + voluntaryExitWeight
 	return (maxInMeshScore + maxFirstDeliveryScore) * totalWeight

--- conflicted
+++ resolved
@@ -8,15 +8,10 @@
 	emptypb "github.com/golang/protobuf/ptypes/empty"
 	"github.com/pkg/errors"
 	types "github.com/prysmaticlabs/eth2-types"
-<<<<<<< HEAD
-	"github.com/prysmaticlabs/prysm/beacon-chain/core/helpers"
-	core "github.com/prysmaticlabs/prysm/beacon-chain/core/state"
-=======
 	"github.com/prysmaticlabs/prysm/beacon-chain/cache"
 	"github.com/prysmaticlabs/prysm/beacon-chain/core/helpers"
 	core "github.com/prysmaticlabs/prysm/beacon-chain/core/state"
 	rpchelpers "github.com/prysmaticlabs/prysm/beacon-chain/rpc/eth/helpers"
->>>>>>> 016beb51
 	"github.com/prysmaticlabs/prysm/beacon-chain/state"
 	statev1 "github.com/prysmaticlabs/prysm/beacon-chain/state/v1"
 	v1 "github.com/prysmaticlabs/prysm/proto/eth/v1"
@@ -292,9 +287,6 @@
 // SubmitBeaconCommitteeSubscription searches using discv5 for peers related to the provided subnet information
 // and replaces current peers with those ones if necessary.
 func (vs *Server) SubmitBeaconCommitteeSubscription(ctx context.Context, req *v1.SubmitBeaconCommitteeSubscriptionsRequest) (*emptypb.Empty, error) {
-<<<<<<< HEAD
-	return nil, errors.New("Unimplemented")
-=======
 	ctx, span := trace.StartSpan(ctx, "validatorv1.SubmitBeaconCommitteeSubscription")
 	defer span.End()
 
@@ -363,76 +355,6 @@
 	}
 
 	return &emptypb.Empty{}, nil
->>>>>>> 016beb51
-}
-
-// attestationDependentRoot is get_block_root_at_slot(state, compute_start_slot_at_epoch(epoch - 1) - 1)
-// or the genesis block root in the case of underflow.
-func attestationDependentRoot(s state.BeaconState, epoch types.Epoch) ([]byte, error) {
-	var dependentRootSlot types.Slot
-	if epoch <= 1 {
-		dependentRootSlot = 0
-	} else {
-		prevEpochStartSlot, err := helpers.StartSlot(epoch.Sub(1))
-		if err != nil {
-			return nil, status.Errorf(codes.Internal, "Could not obtain epoch's start slot: %v", err)
-		}
-		dependentRootSlot = prevEpochStartSlot.Sub(1)
-	}
-	root, err := helpers.BlockRootAtSlot(s, dependentRootSlot)
-	if err != nil {
-		return nil, errors.Wrap(err, "could not get block root")
-	}
-	return root, nil
-}
-
-// proposalDependentRoot is get_block_root_at_slot(state, compute_start_slot_at_epoch(epoch) - 1)
-// or the genesis block root in the case of underflow.
-func proposalDependentRoot(s state.BeaconState, epoch types.Epoch) ([]byte, error) {
-	var dependentRootSlot types.Slot
-	if epoch == 0 {
-		dependentRootSlot = 0
-	} else {
-		epochStartSlot, err := helpers.StartSlot(epoch)
-		if err != nil {
-			return nil, status.Errorf(codes.Internal, "Could not obtain epoch's start slot: %v", err)
-		}
-		dependentRootSlot = epochStartSlot.Sub(1)
-	}
-	root, err := helpers.BlockRootAtSlot(s, dependentRootSlot)
-	if err != nil {
-		return nil, errors.Wrap(err, "could not get block root")
-	}
-	return root, nil
-}
-
-// advanceState advances state with empty transitions up to the requested epoch start slot.
-// In case 1 epoch ahead was requested, we take the start slot of the current epoch.
-// Taking the start slot of the next epoch would result in an error inside state.ProcessSlots.
-func advanceState(ctx context.Context, s state.BeaconState, requestedEpoch, currentEpoch types.Epoch) (state.BeaconState, error) {
-	var epochStartSlot types.Slot
-	var err error
-	if requestedEpoch == currentEpoch+1 {
-		epochStartSlot, err = helpers.StartSlot(requestedEpoch.Sub(1))
-		if err != nil {
-			return nil, errors.Wrap(err, "Could not obtain epoch's start slot")
-		}
-	} else {
-		epochStartSlot, err = helpers.StartSlot(requestedEpoch)
-		if err != nil {
-			return nil, errors.Wrap(err, "Could not obtain epoch's start slot")
-		}
-	}
-	if s.Slot() < epochStartSlot {
-		s, err = core.ProcessSlots(ctx, s, epochStartSlot)
-		if err != nil {
-			return nil, errors.Wrapf(err, "Could not process slots up to %d", epochStartSlot)
-		}
-	}
-
-	return s, nil
-<<<<<<< HEAD
-=======
 }
 
 // Logic based on https://hackmd.io/ofFJ5gOmQpu1jjHilHbdQQ
@@ -447,5 +369,71 @@
 	default:
 		return v1alpha1.ValidatorStatus_UNKNOWN_STATUS
 	}
->>>>>>> 016beb51
+}
+
+// attestationDependentRoot is get_block_root_at_slot(state, compute_start_slot_at_epoch(epoch - 1) - 1)
+// or the genesis block root in the case of underflow.
+func attestationDependentRoot(s state.BeaconState, epoch types.Epoch) ([]byte, error) {
+	var dependentRootSlot types.Slot
+	if epoch <= 1 {
+		dependentRootSlot = 0
+	} else {
+		prevEpochStartSlot, err := helpers.StartSlot(epoch.Sub(1))
+		if err != nil {
+			return nil, status.Errorf(codes.Internal, "Could not obtain epoch's start slot: %v", err)
+		}
+		dependentRootSlot = prevEpochStartSlot.Sub(1)
+	}
+	root, err := helpers.BlockRootAtSlot(s, dependentRootSlot)
+	if err != nil {
+		return nil, errors.Wrap(err, "could not get block root")
+	}
+	return root, nil
+}
+
+// proposalDependentRoot is get_block_root_at_slot(state, compute_start_slot_at_epoch(epoch) - 1)
+// or the genesis block root in the case of underflow.
+func proposalDependentRoot(s state.BeaconState, epoch types.Epoch) ([]byte, error) {
+	var dependentRootSlot types.Slot
+	if epoch == 0 {
+		dependentRootSlot = 0
+	} else {
+		epochStartSlot, err := helpers.StartSlot(epoch)
+		if err != nil {
+			return nil, status.Errorf(codes.Internal, "Could not obtain epoch's start slot: %v", err)
+		}
+		dependentRootSlot = epochStartSlot.Sub(1)
+	}
+	root, err := helpers.BlockRootAtSlot(s, dependentRootSlot)
+	if err != nil {
+		return nil, errors.Wrap(err, "could not get block root")
+	}
+	return root, nil
+}
+
+// advanceState advances state with empty transitions up to the requested epoch start slot.
+// In case 1 epoch ahead was requested, we take the start slot of the current epoch.
+// Taking the start slot of the next epoch would result in an error inside state.ProcessSlots.
+func advanceState(ctx context.Context, s state.BeaconState, requestedEpoch, currentEpoch types.Epoch) (state.BeaconState, error) {
+	var epochStartSlot types.Slot
+	var err error
+	if requestedEpoch == currentEpoch+1 {
+		epochStartSlot, err = helpers.StartSlot(requestedEpoch.Sub(1))
+		if err != nil {
+			return nil, errors.Wrap(err, "Could not obtain epoch's start slot")
+		}
+	} else {
+		epochStartSlot, err = helpers.StartSlot(requestedEpoch)
+		if err != nil {
+			return nil, errors.Wrap(err, "Could not obtain epoch's start slot")
+		}
+	}
+	if s.Slot() < epochStartSlot {
+		s, err = core.ProcessSlots(ctx, s, epochStartSlot)
+		if err != nil {
+			return nil, errors.Wrapf(err, "Could not process slots up to %d", epochStartSlot)
+		}
+	}
+
+	return s, nil
 }
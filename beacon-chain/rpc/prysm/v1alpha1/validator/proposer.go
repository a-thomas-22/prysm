package validator

import (
	"bytes"
	"context"
	"encoding/hex"
	"fmt"
	"math/big"
<<<<<<< HEAD
	"reflect"
	"sort"
=======
>>>>>>> f2840c9f
	"time"

	fastssz "github.com/ferranbt/fastssz"
	"github.com/pkg/errors"
	types "github.com/prysmaticlabs/eth2-types"
	"github.com/prysmaticlabs/go-bitfield"
	"github.com/prysmaticlabs/prysm/beacon-chain/core"
	"github.com/prysmaticlabs/prysm/beacon-chain/core/blocks"
	"github.com/prysmaticlabs/prysm/beacon-chain/core/feed"
	blockfeed "github.com/prysmaticlabs/prysm/beacon-chain/core/feed/block"
	"github.com/prysmaticlabs/prysm/beacon-chain/core/helpers"
	"github.com/prysmaticlabs/prysm/beacon-chain/core/transition"
	"github.com/prysmaticlabs/prysm/beacon-chain/core/transition/interop"
	"github.com/prysmaticlabs/prysm/beacon-chain/state"
	"github.com/prysmaticlabs/prysm/config/features"
	"github.com/prysmaticlabs/prysm/config/params"
	"github.com/prysmaticlabs/prysm/container/trie"
	"github.com/prysmaticlabs/prysm/crypto/bls"
	"github.com/prysmaticlabs/prysm/crypto/hash"
	"github.com/prysmaticlabs/prysm/crypto/rand"
	"github.com/prysmaticlabs/prysm/encoding/bytesutil"
	dbpb "github.com/prysmaticlabs/prysm/proto/prysm/v1alpha1"
	ethpb "github.com/prysmaticlabs/prysm/proto/prysm/v1alpha1"
	attaggregation "github.com/prysmaticlabs/prysm/proto/prysm/v1alpha1/attestation/aggregation/attestations"
	synccontribution "github.com/prysmaticlabs/prysm/proto/prysm/v1alpha1/attestation/aggregation/sync_contribution"
	"github.com/prysmaticlabs/prysm/proto/prysm/v1alpha1/block"
	"github.com/prysmaticlabs/prysm/proto/prysm/v1alpha1/wrapper"
	"github.com/sirupsen/logrus"
	"go.opencensus.io/trace"
	"google.golang.org/grpc/codes"
	"google.golang.org/grpc/status"
)

// eth1DataNotification is a latch to stop flooding logs with the same warning.
var eth1DataNotification bool

const eth1dataTimeout = 2 * time.Second

type eth1DataSingleVote struct {
	eth1Data    *ethpb.Eth1Data
	blockHeight *big.Int
}

type eth1DataAggregatedVote struct {
	data  eth1DataSingleVote
	votes int
}

// blockData required to create a beacon block.
type blockData struct {
	ParentRoot        []byte
	Graffiti          [32]byte
	ProposerIdx       types.ValidatorIndex
	Eth1Data          *ethpb.Eth1Data
	Deposits          []*ethpb.Deposit
	Attestations      []*ethpb.Attestation
	ProposerSlashings []*ethpb.ProposerSlashing
	AttesterSlashings []*ethpb.AttesterSlashing
	VoluntaryExits    []*ethpb.SignedVoluntaryExit
}

// GetBeaconBlock is called by a proposer during its assigned slot to request a block to sign
// by passing in the slot and the signed randao reveal of the slot. Returns phase0 beacon blocks
// before the Altair fork epoch and Altair blocks post-fork epoch.
func (vs *Server) GetBeaconBlock(ctx context.Context, req *ethpb.BlockRequest) (*ethpb.GenericBeaconBlock, error) {
	ctx, span := trace.StartSpan(ctx, "ProposerServer.GetBeaconBlock")
	defer span.End()
	span.AddAttributes(trace.Int64Attribute("slot", int64(req.Slot)))
	if core.SlotToEpoch(req.Slot) < params.BeaconConfig().AltairForkEpoch {
		blk, err := vs.getPhase0BeaconBlock(ctx, req)
		if err != nil {
			return nil, status.Errorf(codes.Internal, "Could not fetch phase0 beacon block: %v", err)
		}
		return &ethpb.GenericBeaconBlock{Block: &ethpb.GenericBeaconBlock_Phase0{Phase0: blk}}, nil
	}
	blk, err := vs.getAltairBeaconBlock(ctx, req)
	if err != nil {
		return nil, status.Errorf(codes.Internal, "Could not fetch Altair beacon block: %v", err)
	}
	return &ethpb.GenericBeaconBlock{Block: &ethpb.GenericBeaconBlock_Altair{Altair: blk}}, nil
}

// GetBlock is called by a proposer during its assigned slot to request a block to sign
// by passing in the slot and the signed randao reveal of the slot.
//
// DEPRECATED: Use GetBeaconBlock instead to handle blocks pre and post-Altair hard fork. This endpoint
// cannot handle blocks after the Altair fork epoch.
func (vs *Server) GetBlock(ctx context.Context, req *ethpb.BlockRequest) (*ethpb.BeaconBlock, error) {
	ctx, span := trace.StartSpan(ctx, "ProposerServer.GetBlock")
	defer span.End()
	span.AddAttributes(trace.Int64Attribute("slot", int64(req.Slot)))
	return vs.getPhase0BeaconBlock(ctx, req)
}

func (vs *Server) getAltairBeaconBlock(ctx context.Context, req *ethpb.BlockRequest) (*ethpb.BeaconBlockAltair, error) {
	ctx, span := trace.StartSpan(ctx, "ProposerServer.getAltairBeaconBlock")
	defer span.End()
	blkData, err := vs.buildPhase0BlockData(ctx, req)
	if err != nil {
		return nil, fmt.Errorf("could not build block data: %v", err)
	}

	// Use zero hash as stub for state root to compute later.
	stateRoot := params.BeaconConfig().ZeroHash[:]

	// No need for safe sub as req.Slot cannot be 0 if requesting Altair blocks. If 0, we will be throwing
	// an error in the first validity check of this endpoint.
	syncAggregate, err := vs.getSyncAggregate(ctx, req.Slot-1, bytesutil.ToBytes32(blkData.ParentRoot))
	if err != nil {
		return nil, err
	}

	blk := &ethpb.BeaconBlockAltair{
		Slot:          req.Slot,
		ParentRoot:    blkData.ParentRoot,
		StateRoot:     stateRoot,
		ProposerIndex: blkData.ProposerIdx,
		Body: &ethpb.BeaconBlockBodyAltair{
			Eth1Data:          blkData.Eth1Data,
			Deposits:          blkData.Deposits,
			Attestations:      blkData.Attestations,
			RandaoReveal:      req.RandaoReveal,
			ProposerSlashings: blkData.ProposerSlashings,
			AttesterSlashings: blkData.AttesterSlashings,
			VoluntaryExits:    blkData.VoluntaryExits,
			Graffiti:          blkData.Graffiti[:],
			SyncAggregate:     syncAggregate,
		},
	}
	// Compute state root with the newly constructed block.
	wsb, err := wrapper.WrappedAltairSignedBeaconBlock(
		&ethpb.SignedBeaconBlockAltair{Block: blk, Signature: make([]byte, 96)},
	)
	if err != nil {
		return nil, err
	}
	stateRoot, err = vs.ComputeStateRoot(ctx, wsb)
	if err != nil {
		interop.WriteBlockToDisk(wsb, true /*failed*/)
		return nil, fmt.Errorf("could not compute state root: %v", err)
	}
	blk.StateRoot = stateRoot
	return blk, nil
}

func (vs *Server) getPhase0BeaconBlock(ctx context.Context, req *ethpb.BlockRequest) (*ethpb.BeaconBlock, error) {
	ctx, span := trace.StartSpan(ctx, "ProposerServer.getPhase0BeaconBlock")
	defer span.End()
	blkData, err := vs.buildPhase0BlockData(ctx, req)
	if err != nil {
		return nil, fmt.Errorf("could not build block data: %v", err)
	}

	// Use zero hash as stub for state root to compute later.
	stateRoot := params.BeaconConfig().ZeroHash[:]

	blk := &ethpb.BeaconBlock{
		Slot:          req.Slot,
		ParentRoot:    blkData.ParentRoot,
		StateRoot:     stateRoot,
		ProposerIndex: blkData.ProposerIdx,
		Body: &ethpb.BeaconBlockBody{
			Eth1Data:          blkData.Eth1Data,
			Deposits:          blkData.Deposits,
			Attestations:      blkData.Attestations,
			RandaoReveal:      req.RandaoReveal,
			ProposerSlashings: blkData.ProposerSlashings,
			AttesterSlashings: blkData.AttesterSlashings,
			VoluntaryExits:    blkData.VoluntaryExits,
			Graffiti:          blkData.Graffiti[:],
		},
	}

	// Compute state root with the newly constructed block.
	stateRoot, err = vs.ComputeStateRoot(
		ctx, wrapper.WrappedPhase0SignedBeaconBlock(
			&ethpb.SignedBeaconBlock{Block: blk, Signature: make([]byte, 96)},
		),
	)
	if err != nil {
		interop.WriteBlockToDisk(wrapper.WrappedPhase0SignedBeaconBlock(&ethpb.SignedBeaconBlock{Block: blk}), true /*failed*/)
		return nil, fmt.Errorf("could not compute state root: %v", err)
	}
	blk.StateRoot = stateRoot
	return blk, nil
}

// Build data required for creating a new beacon block, so this method can be shared across forks.
func (vs *Server) buildPhase0BlockData(ctx context.Context, req *ethpb.BlockRequest) (*blockData, error) {
	ctx, span := trace.StartSpan(ctx, "ProposerServer.buildPhase0BlockData")
	defer span.End()

	if vs.SyncChecker.Syncing() {
		return nil, fmt.Errorf("syncing to latest head, not ready to respond")
	}

	// Retrieve the parent block as the current head of the canonical chain.
	parentRoot, err := vs.HeadFetcher.HeadRoot(ctx)
	if err != nil {
		return nil, fmt.Errorf("could not retrieve head root: %v", err)
	}

	head, err := vs.HeadFetcher.HeadState(ctx)
	if err != nil {
		return nil, fmt.Errorf("could not get head state %v", err)
	}

	if features.Get().EnableNextSlotStateCache {
		head, err = transition.ProcessSlotsUsingNextSlotCache(ctx, head, parentRoot, req.Slot)
		if err != nil {
			return nil, fmt.Errorf("could not advance slots to calculate proposer index: %v", err)
		}
	} else {
		head, err = transition.ProcessSlots(ctx, head, req.Slot)
		if err != nil {
			return nil, fmt.Errorf("could not advance slot to calculate proposer index: %v", err)
		}
	}

	eth1Data, err := vs.eth1DataMajorityVote(ctx, head)
	if err != nil {
		return nil, fmt.Errorf("could not get ETH1 data: %v", err)
	}

	// Pack ETH1 deposits which have not been included in the beacon chain.
	deposits, err := vs.deposits(ctx, head, eth1Data)
	if err != nil {
		return nil, fmt.Errorf("could not get ETH1 deposits: %v", err)
	}

	// Pack aggregated attestations which have not been included in the beacon chain.
	atts, err := vs.packAttestations(ctx, head)
	if err != nil {
		return nil, fmt.Errorf("could not get attestations to pack into block: %v", err)
	}

	graffiti := bytesutil.ToBytes32(req.Graffiti)

	// Calculate new proposer index.
	idx, err := helpers.BeaconProposerIndex(ctx, head)
	if err != nil {
		return nil, fmt.Errorf("could not calculate proposer index %v", err)
	}

	return &blockData{
		ParentRoot:        parentRoot,
		Graffiti:          graffiti,
		ProposerIdx:       idx,
		Eth1Data:          eth1Data,
		Deposits:          deposits,
		Attestations:      atts,
		ProposerSlashings: vs.SlashingsPool.PendingProposerSlashings(ctx, head, false /*noLimit*/),
		AttesterSlashings: vs.SlashingsPool.PendingAttesterSlashings(ctx, head, false /*noLimit*/),
		VoluntaryExits:    vs.ExitPool.PendingExits(head, req.Slot, false /*noLimit*/),
	}, nil
}

// ProposeBeaconBlock is called by a proposer during its assigned slot to create a block in an attempt
// to get it processed by the beacon node as the canonical head.
func (vs *Server) ProposeBeaconBlock(ctx context.Context, req *ethpb.GenericSignedBeaconBlock) (*ethpb.ProposeResponse, error) {
	ctx, span := trace.StartSpan(ctx, "ProposerServer.ProposeBeaconBlock")
	defer span.End()
	var blk block.SignedBeaconBlock
	var err error
	switch b := req.Block.(type) {
	case *ethpb.GenericSignedBeaconBlock_Phase0:
		blk = wrapper.WrappedPhase0SignedBeaconBlock(b.Phase0)
	case *ethpb.GenericSignedBeaconBlock_Altair:
		blk, err = wrapper.WrappedAltairSignedBeaconBlock(b.Altair)
		if err != nil {
			return nil, status.Error(codes.Internal, "could not wrap altair beacon block")
		}
	default:
		return nil, status.Error(codes.Internal, "block version not supported")
	}
	return vs.proposeGenericBeaconBlock(ctx, blk)
}

// ProposeBlock is called by a proposer during its assigned slot to create a block in an attempt
// to get it processed by the beacon node as the canonical head.
//
// DEPRECATED: Use ProposeBeaconBlock instead.
func (vs *Server) ProposeBlock(ctx context.Context, rBlk *ethpb.SignedBeaconBlock) (*ethpb.ProposeResponse, error) {
	ctx, span := trace.StartSpan(ctx, "ProposerServer.ProposeBlock")
	defer span.End()
	blk := wrapper.WrappedPhase0SignedBeaconBlock(rBlk)
	return vs.proposeGenericBeaconBlock(ctx, blk)
}

func (vs *Server) proposeGenericBeaconBlock(ctx context.Context, blk block.SignedBeaconBlock) (*ethpb.ProposeResponse, error) {
	ctx, span := trace.StartSpan(ctx, "ProposerServer.proposeGenericBeaconBlock")
	defer span.End()
	root, err := blk.Block().HashTreeRoot()
	if err != nil {
		return nil, fmt.Errorf("could not tree hash block: %v", err)
	}

	// Do not block proposal critical path with debug logging or block feed updates.
	defer func() {
		log.WithField("blockRoot", fmt.Sprintf("%#x", bytesutil.Trunc(root[:]))).Debugf(
			"Block proposal received via RPC")
		vs.BlockNotifier.BlockFeed().Send(&feed.Event{
			Type: blockfeed.ReceivedBlock,
			Data: &blockfeed.ReceivedBlockData{SignedBlock: blk},
		})
	}()

	// Broadcast the new block to the network.
	if err := vs.P2P.Broadcast(ctx, blk.Proto()); err != nil {
		return nil, fmt.Errorf("could not broadcast block: %v", err)
	}
	log.WithFields(logrus.Fields{
		"blockRoot": hex.EncodeToString(root[:]),
	}).Debug("Broadcasting block")

	if err := vs.BlockReceiver.ReceiveBlock(ctx, blk, root); err != nil {
		return nil, fmt.Errorf("could not process beacon block: %v", err)
	}

	return &ethpb.ProposeResponse{
		BlockRoot: root[:],
	}, nil
}

// getSyncAggregate retrieves the sync contributions from the pool to construct the sync aggregate object.
// The contributions are filtered based on matching of the input root and slot then profitability.
func (vs *Server) getSyncAggregate(ctx context.Context, slot types.Slot, root [32]byte) (*ethpb.SyncAggregate, error) {
	_, span := trace.StartSpan(ctx, "ProposerServer.GetSyncAggregate")
	defer span.End()

	// Contributions have to match the input root
	contributions, err := vs.SyncCommitteePool.SyncCommitteeContributions(slot)
	if err != nil {
		return nil, err
	}
	proposerContributions := proposerSyncContributions(contributions).filterByBlockRoot(root)

	// Each sync subcommittee is 128 bits and the sync committee is 512 bits for mainnet.
	var bitsHolder [][]byte
	for i := uint64(0); i < params.BeaconConfig().SyncCommitteeSubnetCount; i++ {
		bitsHolder = append(bitsHolder, ethpb.NewSyncCommitteeAggregationBits())
	}
	sigsHolder := make([]bls.Signature, 0, params.BeaconConfig().SyncCommitteeSize/params.BeaconConfig().SyncCommitteeSubnetCount)

	for i := uint64(0); i < params.BeaconConfig().SyncCommitteeSubnetCount; i++ {
		cs := proposerContributions.filterBySubIndex(i)
		aggregates, err := synccontribution.Aggregate(cs)
		if err != nil {
			return nil, err
		}

		// Retrieve the most profitable contribution
		deduped, err := proposerSyncContributions(aggregates).dedup()
		if err != nil {
			return nil, err
		}
		c := deduped.mostProfitable()
		if c == nil {
			continue
		}
		bitsHolder[i] = c.AggregationBits
		sig, err := bls.SignatureFromBytes(c.Signature)
		if err != nil {
			return nil, err
		}
		sigsHolder = append(sigsHolder, sig)
	}

	// Aggregate all the contribution bits and signatures.
	var syncBits []byte
	for _, b := range bitsHolder {
		syncBits = append(syncBits, b...)
	}
	syncSig := bls.AggregateSignatures(sigsHolder)
	var syncSigBytes [96]byte
	if syncSig == nil {
		syncSigBytes = [96]byte{0xC0} // Infinity signature if itself is nil.
	} else {
		syncSigBytes = bytesutil.ToBytes96(syncSig.Marshal())
	}

	return &ethpb.SyncAggregate{
		SyncCommitteeBits:      syncBits,
		SyncCommitteeSignature: syncSigBytes[:],
	}, nil
}

// eth1DataMajorityVote determines the appropriate eth1data for a block proposal using
// an algorithm called Voting with the Majority. The algorithm works as follows:
//  - Determine the timestamp for the start slot for the eth1 voting period.
//  - Determine the earliest and latest timestamps that a valid block can have.
//  - Determine the first block not before the earliest timestamp. This block is the lower bound.
//  - Determine the last block not after the latest timestamp. This block is the upper bound.
//  - If the last block is too early, use current eth1data from the beacon state.
//  - Filter out votes on unknown blocks and blocks which are outside of the range determined by the lower and upper bounds.
//  - If no blocks are left after filtering votes, use eth1data from the latest valid block.
//  - Otherwise:
//    - Determine the vote with the highest count. Prefer the vote with the highest eth1 block height in the event of a tie.
//    - This vote's block is the eth1 block to use for the block proposal.
func (vs *Server) eth1DataMajorityVote(ctx context.Context, beaconState state.BeaconState) (*ethpb.Eth1Data, error) {
	ctx, cancel := context.WithTimeout(ctx, eth1dataTimeout)
	defer cancel()

	slot := beaconState.Slot()
	votingPeriodStartTime := vs.slotStartTime(slot)

	if vs.MockEth1Votes {
		return vs.mockETH1DataVote(ctx, slot)
	}
	if !vs.Eth1InfoFetcher.IsConnectedToETH1() {
		return vs.randomETH1DataVote(ctx)
	}
	eth1DataNotification = false

	eth1FollowDistance := params.BeaconConfig().Eth1FollowDistance
	earliestValidTime := votingPeriodStartTime - 2*params.BeaconConfig().SecondsPerETH1Block*eth1FollowDistance
	latestValidTime := votingPeriodStartTime - params.BeaconConfig().SecondsPerETH1Block*eth1FollowDistance

	lastBlockByEarliestValidTime, err := vs.Eth1BlockFetcher.BlockByTimestamp(ctx, earliestValidTime)
	if err != nil {
		log.WithError(err).Error("Could not get last block by earliest valid time")
		return vs.randomETH1DataVote(ctx)
	}
	// Increment the earliest block if the original block's time is before valid time.
	// This is very likely to happen because BlockTimeByHeight returns the last block AT OR BEFORE the specified time.
	if lastBlockByEarliestValidTime.Time < earliestValidTime {
		lastBlockByEarliestValidTime.Number = big.NewInt(0).Add(lastBlockByEarliestValidTime.Number, big.NewInt(1))
	}

	lastBlockByLatestValidTime, err := vs.Eth1BlockFetcher.BlockByTimestamp(ctx, latestValidTime)
	if err != nil {
		log.WithError(err).Error("Could not get last block by latest valid time")
		return vs.randomETH1DataVote(ctx)
	}
	if lastBlockByLatestValidTime.Time < earliestValidTime {
		return vs.HeadFetcher.HeadETH1Data(), nil
	}

	lastBlockDepositCount, lastBlockDepositRoot := vs.DepositFetcher.DepositsNumberAndRootAtHeight(ctx, lastBlockByLatestValidTime.Number)
	if lastBlockDepositCount == 0 {
		return vs.ChainStartFetcher.ChainStartEth1Data(), nil
	}

	if lastBlockDepositCount >= vs.HeadFetcher.HeadETH1Data().DepositCount {
		hash, err := vs.Eth1BlockFetcher.BlockHashByHeight(ctx, lastBlockByLatestValidTime.Number)
		if err != nil {
			log.WithError(err).Error("Could not get hash of last block by latest valid time")
			return vs.randomETH1DataVote(ctx)
		}
		return &ethpb.Eth1Data{
			BlockHash:    hash.Bytes(),
			DepositCount: lastBlockDepositCount,
			DepositRoot:  lastBlockDepositRoot[:],
		}, nil
	}
	return vs.HeadFetcher.HeadETH1Data(), nil
}

func (vs *Server) slotStartTime(slot types.Slot) uint64 {
	startTime, _ := vs.Eth1InfoFetcher.Eth2GenesisPowchainInfo()
	return core.VotingPeriodStartTime(startTime, slot)
}

func (vs *Server) mockETH1DataVote(ctx context.Context, slot types.Slot) (*ethpb.Eth1Data, error) {
	if !eth1DataNotification {
		log.Warn("Beacon Node is no longer connected to an ETH1 chain, so ETH1 data votes are now mocked.")
		eth1DataNotification = true
	}
	// If a mock eth1 data votes is specified, we use the following for the
	// eth1data we provide to every proposer based on https://github.com/ethereum/eth2.0-pm/issues/62:
	//
	// slot_in_voting_period = current_slot % SLOTS_PER_ETH1_VOTING_PERIOD
	// Eth1Data(
	//   DepositRoot = hash(current_epoch + slot_in_voting_period),
	//   DepositCount = state.eth1_deposit_index,
	//   BlockHash = hash(hash(current_epoch + slot_in_voting_period)),
	// )
	slotInVotingPeriod := slot.ModSlot(params.BeaconConfig().SlotsPerEpoch.Mul(uint64(params.BeaconConfig().EpochsPerEth1VotingPeriod)))
	headState, err := vs.HeadFetcher.HeadState(ctx)
	if err != nil {
		return nil, err
	}
	var enc []byte
	enc = fastssz.MarshalUint64(enc, uint64(core.SlotToEpoch(slot))+uint64(slotInVotingPeriod))
	depRoot := hash.Hash(enc)
	blockHash := hash.Hash(depRoot[:])
	return &ethpb.Eth1Data{
		DepositRoot:  depRoot[:],
		DepositCount: headState.Eth1DepositIndex(),
		BlockHash:    blockHash[:],
	}, nil
}

func (vs *Server) randomETH1DataVote(ctx context.Context) (*ethpb.Eth1Data, error) {
	if !eth1DataNotification {
		log.Warn("Beacon Node is no longer connected to an ETH1 chain, so ETH1 data votes are now random.")
		eth1DataNotification = true
	}
	headState, err := vs.HeadFetcher.HeadState(ctx)
	if err != nil {
		return nil, err
	}

	// set random roots and block hashes to prevent a majority from being
	// built if the eth1 node is offline
	randGen := rand.NewGenerator()
	depRoot := hash.Hash(bytesutil.Bytes32(randGen.Uint64()))
	blockHash := hash.Hash(bytesutil.Bytes32(randGen.Uint64()))
	return &ethpb.Eth1Data{
		DepositRoot:  depRoot[:],
		DepositCount: headState.Eth1DepositIndex(),
		BlockHash:    blockHash[:],
	}, nil
}

// ComputeStateRoot computes the state root after a block has been processed through a state transition and
// returns it to the validator client.
func (vs *Server) ComputeStateRoot(ctx context.Context, block block.SignedBeaconBlock) ([]byte, error) {
	beaconState, err := vs.StateGen.StateByRoot(ctx, bytesutil.ToBytes32(block.Block().ParentRoot()))
	if err != nil {
		return nil, errors.Wrap(err, "could not retrieve beacon state")
	}
	root, err := transition.CalculateStateRoot(
		ctx,
		beaconState,
		block,
	)
	if err != nil {
		return nil, errors.Wrapf(err, "could not calculate state root at slot %d", beaconState.Slot())
	}

	log.WithField("beaconStateRoot", fmt.Sprintf("%#x", root)).Debugf("Computed state root")
	return root[:], nil
}

// deposits returns a list of pending deposits that are ready for inclusion in the next beacon
// block. Determining deposits depends on the current eth1data vote for the block and whether or not
// this eth1data has enough support to be considered for deposits inclusion. If current vote has
// enough support, then use that vote for basis of determining deposits, otherwise use current state
// eth1data.
func (vs *Server) deposits(
	ctx context.Context,
	beaconState state.BeaconState,
	currentVote *ethpb.Eth1Data,
) ([]*ethpb.Deposit, error) {
	ctx, span := trace.StartSpan(ctx, "ProposerServer.deposits")
	defer span.End()

	if vs.MockEth1Votes || !vs.Eth1InfoFetcher.IsConnectedToETH1() {
		return []*ethpb.Deposit{}, nil
	}
	// Need to fetch if the deposits up to the state's latest eth 1 data matches
	// the number of all deposits in this RPC call. If not, then we return nil.
	canonicalEth1Data, canonicalEth1DataHeight, err := vs.canonicalEth1Data(ctx, beaconState, currentVote)
	if err != nil {
		return nil, err
	}

	_, genesisEth1Block := vs.Eth1InfoFetcher.Eth2GenesisPowchainInfo()
	if genesisEth1Block.Cmp(canonicalEth1DataHeight) == 0 {
		return []*ethpb.Deposit{}, nil
	}

	// If there are no pending deposits, exit early.
	allPendingContainers := vs.PendingDepositsFetcher.PendingContainers(ctx, canonicalEth1DataHeight)
	if len(allPendingContainers) == 0 {
		return []*ethpb.Deposit{}, nil
	}

	depositTrie, err := vs.depositTrie(ctx, canonicalEth1Data, canonicalEth1DataHeight)
	if err != nil {
		return nil, errors.Wrap(err, "could not retrieve deposit trie")
	}

	// Deposits need to be received in order of merkle index root, so this has to make sure
	// deposits are sorted from lowest to highest.
	var pendingDeps []*dbpb.DepositContainer
	for _, dep := range allPendingContainers {
		if uint64(dep.Index) >= beaconState.Eth1DepositIndex() && uint64(dep.Index) < canonicalEth1Data.DepositCount {
			pendingDeps = append(pendingDeps, dep)
		}
	}

	for i := range pendingDeps {
		// Don't construct merkle proof if the number of deposits is more than max allowed in block.
		if uint64(i) == params.BeaconConfig().MaxDeposits {
			break
		}
		pendingDeps[i].Deposit, err = constructMerkleProof(depositTrie, int(pendingDeps[i].Index), pendingDeps[i].Deposit)
		if err != nil {
			return nil, err
		}
	}
	// Limit the return of pending deposits to not be more than max deposits allowed in block.
	var pendingDeposits []*ethpb.Deposit
	for i := uint64(0); i < uint64(len(pendingDeps)) && i < params.BeaconConfig().MaxDeposits; i++ {
		pendingDeposits = append(pendingDeposits, pendingDeps[i].Deposit)
	}
	return pendingDeposits, nil
}

// canonicalEth1Data determines the canonical eth1data and eth1 block height to use for determining deposits.
func (vs *Server) canonicalEth1Data(
	ctx context.Context,
	beaconState state.BeaconState,
	currentVote *ethpb.Eth1Data) (*ethpb.Eth1Data, *big.Int, error) {

	var eth1BlockHash [32]byte

	// Add in current vote, to get accurate vote tally
	if err := beaconState.AppendEth1DataVotes(currentVote); err != nil {
		return nil, nil, errors.Wrap(err, "could not append eth1 data votes to state")
	}
	hasSupport, err := blocks.Eth1DataHasEnoughSupport(beaconState, currentVote)
	if err != nil {
		return nil, nil, errors.Wrap(err, "could not determine if current eth1data vote has enough support")
	}
	var canonicalEth1Data *ethpb.Eth1Data
	if hasSupport {
		canonicalEth1Data = currentVote
		eth1BlockHash = bytesutil.ToBytes32(currentVote.BlockHash)
	} else {
		canonicalEth1Data = beaconState.Eth1Data()
		eth1BlockHash = bytesutil.ToBytes32(beaconState.Eth1Data().BlockHash)
	}
	_, canonicalEth1DataHeight, err := vs.Eth1BlockFetcher.BlockExists(ctx, eth1BlockHash)
	if err != nil {
		return nil, nil, errors.Wrap(err, "could not fetch eth1data height")
	}
	return canonicalEth1Data, canonicalEth1DataHeight, nil
}

func (vs *Server) depositTrie(ctx context.Context, canonicalEth1Data *ethpb.Eth1Data, canonicalEth1DataHeight *big.Int) (*trie.SparseMerkleTrie, error) {
	ctx, span := trace.StartSpan(ctx, "ProposerServer.depositTrie")
	defer span.End()

	var depositTrie *trie.SparseMerkleTrie

	finalizedDeposits := vs.DepositFetcher.FinalizedDeposits(ctx)
	depositTrie = finalizedDeposits.Deposits
	upToEth1DataDeposits := vs.DepositFetcher.NonFinalizedDeposits(ctx, canonicalEth1DataHeight)
	insertIndex := finalizedDeposits.MerkleTrieIndex + 1

	for _, dep := range upToEth1DataDeposits {
		depHash, err := dep.Data.HashTreeRoot()
		if err != nil {
			return nil, errors.Wrap(err, "could not hash deposit data")
		}
		depositTrie.Insert(depHash[:], int(insertIndex))
		insertIndex++
	}
	valid, err := vs.validateDepositTrie(depositTrie, canonicalEth1Data)
	// Log a warning here, as the cached trie is invalid.
	if !valid {
		log.Warnf("Cached deposit trie is invalid, rebuilding it now: %v", err)
		return vs.rebuildDepositTrie(ctx, canonicalEth1Data, canonicalEth1DataHeight)
	}

	return depositTrie, nil
}

// rebuilds our deposit trie by recreating it from all processed deposits till
// specified eth1 block height.
func (vs *Server) rebuildDepositTrie(ctx context.Context, canonicalEth1Data *ethpb.Eth1Data, canonicalEth1DataHeight *big.Int) (*trie.SparseMerkleTrie, error) {
	ctx, span := trace.StartSpan(ctx, "ProposerServer.rebuildDepositTrie")
	defer span.End()

	deposits := vs.DepositFetcher.AllDeposits(ctx, canonicalEth1DataHeight)
	trieItems := make([][]byte, 0, len(deposits))
	for _, dep := range deposits {
		depHash, err := dep.Data.HashTreeRoot()
		if err != nil {
			return nil, errors.Wrap(err, "could not hash deposit data")
		}
		trieItems = append(trieItems, depHash[:])
	}
	depositTrie, err := trie.GenerateTrieFromItems(trieItems, params.BeaconConfig().DepositContractTreeDepth)
	if err != nil {
		return nil, err
	}

	valid, err := vs.validateDepositTrie(depositTrie, canonicalEth1Data)
	// Log an error here, as even with rebuilding the trie, it is still invalid.
	if !valid {
		log.Errorf("Rebuilt deposit trie is invalid: %v", err)
	}
	return depositTrie, nil
}

// validate that the provided deposit trie matches up with the canonical eth1 data provided.
func (vs *Server) validateDepositTrie(trie *trie.SparseMerkleTrie, canonicalEth1Data *ethpb.Eth1Data) (bool, error) {
	if trie.NumOfItems() != int(canonicalEth1Data.DepositCount) {
		return false, errors.Errorf("wanted the canonical count of %d but received %d", canonicalEth1Data.DepositCount, trie.NumOfItems())
	}
	rt := trie.HashTreeRoot()
	if !bytes.Equal(rt[:], canonicalEth1Data.DepositRoot) {
		return false, errors.Errorf("wanted the canonical deposit root of %#x but received %#x", canonicalEth1Data.DepositRoot, rt)
	}
	return true, nil
}

// This filters the input attestations to return a list of valid attestations to be packaged inside a beacon block.
func (vs *Server) filterAttestationsForBlockInclusion(ctx context.Context, st state.BeaconState, atts []*ethpb.Attestation) ([]*ethpb.Attestation, error) {
	ctx, span := trace.StartSpan(ctx, "ProposerServer.filterAttestationsForBlockInclusion")
	defer span.End()

	validAtts, invalidAtts := proposerAtts(atts).filter(ctx, st)
	if err := vs.deleteAttsInPool(ctx, invalidAtts); err != nil {
		return nil, err
	}
	return validAtts, nil
}

// The input attestations are processed and seen by the node, this deletes them from pool
// so proposers don't include them in a block for the future.
func (vs *Server) deleteAttsInPool(ctx context.Context, atts []*ethpb.Attestation) error {
	ctx, span := trace.StartSpan(ctx, "ProposerServer.deleteAttsInPool")
	defer span.End()

	for _, att := range atts {
		if ctx.Err() != nil {
			return ctx.Err()
		}
		if helpers.IsAggregated(att) {
			if err := vs.AttPool.DeleteAggregatedAttestation(att); err != nil {
				return err
			}
		} else {
			if err := vs.AttPool.DeleteUnaggregatedAttestation(att); err != nil {
				return err
			}
		}
	}
	return nil
}

func constructMerkleProof(trie *trie.SparseMerkleTrie, index int, deposit *ethpb.Deposit) (*ethpb.Deposit, error) {
	proof, err := trie.MerkleProof(index)
	if err != nil {
		return nil, errors.Wrapf(err, "could not generate merkle proof for deposit at index %d", index)
	}
	// For every deposit, we construct a Merkle proof using the powchain service's
	// in-memory deposits trie, which is updated only once the state's LatestETH1Data
	// property changes during a state transition after a voting period.
	deposit.Proof = proof
	return deposit, nil
}

func (vs *Server) packAttestations(ctx context.Context, latestState state.BeaconState) ([]*ethpb.Attestation, error) {
	ctx, span := trace.StartSpan(ctx, "ProposerServer.packAttestations")
	defer span.End()

	atts := vs.AttPool.AggregatedAttestations()
	atts, err := vs.filterAttestationsForBlockInclusion(ctx, latestState, atts)
	if err != nil {
		return nil, errors.Wrap(err, "could not filter attestations")
	}

	// If there is any room left in the block, consider unaggregated attestations as well.

	uAtts, err := vs.AttPool.UnaggregatedAttestations()
	if err != nil {
		return nil, errors.Wrap(err, "could not get unaggregated attestations")
	}
	uAtts, err = vs.filterAttestationsForBlockInclusion(ctx, latestState, uAtts)
	if err != nil {
		return nil, errors.Wrap(err, "could not filter attestations")
	}
	atts = append(atts, uAtts...)

	attsByDataRoot := make(map[[32]byte][]*ethpb.Attestation, len(atts))
	for _, att := range atts {
		attDataRoot, err := att.Data.HashTreeRoot()
		if err != nil {
			return nil, err
		}
		attsByDataRoot[attDataRoot] = append(attsByDataRoot[attDataRoot], att)
	}

	attsForInclusion := proposerAtts(make([]*ethpb.Attestation, 0))
	for _, as := range attsByDataRoot {
		as, err := attaggregation.Aggregate(as)
		if err != nil {
			return nil, err
		}
		attsForInclusion = append(attsForInclusion, as...)
	}
	deduped, err := attsForInclusion.dedup()
	if err != nil {
		return nil, err
	}
	sorted, err := deduped.sortByProfitability()
	if err != nil {
		return nil, err
	}
	atts = sorted.limitToMaxAttestations()
	return atts, nil
}

func (vs *Server) compare(currSlot types.Slot, attA []*ethpb.Attestation, attB []*ethpb.Attestation) error {
	rootMap := make(map[[32]byte]*ethpb.Attestation)
	attsByDataRootA := make(map[[32]byte][]*ethpb.Attestation, len(attA))
	for _, att := range attA {
		attDataRoot, err := att.Data.HashTreeRoot()
		if err != nil {
			return err
		}
		rootMap[attDataRoot] = att
		attsByDataRootA[attDataRoot] = append(attsByDataRootA[attDataRoot], att)
	}
	attsByDataRootB := make(map[[32]byte][]*ethpb.Attestation, len(attB))
	for _, att := range attB {
		attDataRoot, err := att.Data.HashTreeRoot()
		if err != nil {
			return err
		}
		rootMap[attDataRoot] = att
		attsByDataRootB[attDataRoot] = append(attsByDataRootB[attDataRoot], att)
	}
	sortedRoots := [][32]byte{}
	for root := range rootMap {
		sortedRoots = append(sortedRoots, root)
	}
	sort.Slice(sortedRoots, func(i, j int) bool {
		return (currSlot - rootMap[sortedRoots[i]].Data.Slot) < (currSlot - rootMap[sortedRoots[j]].Data.Slot)
	})

	hState, err := vs.StateGen.StateBySlot(context.Background(), currSlot-1)
	if err != nil {
		return err
	}
	pAtts, err := hState.PreviousEpochAttestations()
	if err != nil {
		return err
	}
	cAtts, err := hState.CurrentEpochAttestations()
	if err != nil {
		return err
	}
	cAtts = append(cAtts, pAtts...)
	pendingAttDataRoot := make(map[[32]byte]bitfield.Bitlist, len(attB))
	for _, att := range cAtts {
		attDataRoot, err := att.Data.HashTreeRoot()
		if err != nil {
			return err
		}
		bField := pendingAttDataRoot[attDataRoot]
		if bField == nil {
			pendingAttDataRoot[attDataRoot] = att.AggregationBits
			continue
		}
		bField, err = bField.And(att.AggregationBits)
		if err != nil {
			return err
		}
		pendingAttDataRoot[attDataRoot] = bField
	}
	scoreA, scoreB := float64(0), float64(0)
	for _, root := range sortedRoots {
		attSetA := attsByDataRootA[root]
		bfieldA := joinBitfields(rootMap[root].AggregationBits.Len(), attSetA)
		attSetB := attsByDataRootB[root]
		bfieldB := joinBitfields(rootMap[root].AggregationBits.Len(), attSetB)
		log.Infof("Root %#x for set A has %d bits while set B has %d bits with inclusion delay %d", root, bfieldA.Count(), bfieldB.Count(), currSlot-rootMap[root].Data.Slot)
		nField := pendingAttDataRoot[root]
		if nField == nil {
			if bfieldA.Count() != 0 {
				inclusionDelay := currSlot - rootMap[root].Data.Slot
				scoreA += float64(bfieldA.Count()) / float64(inclusionDelay)
			}
			if bfieldB.Count() != 0 {
				inclusionDelay := currSlot - rootMap[root].Data.Slot
				scoreB += float64(bfieldB.Count()) / float64(inclusionDelay)
			}
			continue
		}
		contains, err := nField.Contains(bfieldA)
		if err != nil {
			return err
		}
		if contains && bfieldA.Count() != 0 {
			log.Infof("state already accounts for root %#x in set A", root)
		}
		containsB, err := nField.Contains(bfieldB)
		if err != nil {
			return err
		}
		if containsB && bfieldB.Count() != 0 {
			log.Infof("state already accounts for root %#x in set B", root)
		}
		if bfieldA.Count() != 0 && !contains {
			inclusionDelay := currSlot - rootMap[root].Data.Slot
			scoreA += float64(bfieldA.Count()) / float64(inclusionDelay)
		}
		if bfieldB.Count() != 0 && !containsB {
			inclusionDelay := currSlot - rootMap[root].Data.Slot
			scoreB += float64(bfieldB.Count()) / float64(inclusionDelay)
		}
	}
	log.Infof("Set A has score of %f and set b has score of %f", scoreA, scoreB)
	return nil
}

func joinBitfields(length uint64, atts []*ethpb.Attestation) bitfield.Bitlist {
	if len(atts) == 0 {
		return bitfield.NewBitlist(length)
	}
	first := atts[0].AggregationBits
	for i := 1; i < len(atts); i++ {
		var err error
		first, err = first.And(atts[i].AggregationBits)
		if err != nil {
			continue
		}
	}
	return first
}<|MERGE_RESOLUTION|>--- conflicted
+++ resolved
@@ -6,11 +6,8 @@
 	"encoding/hex"
 	"fmt"
 	"math/big"
-<<<<<<< HEAD
 	"reflect"
 	"sort"
-=======
->>>>>>> f2840c9f
 	"time"
 
 	fastssz "github.com/ferranbt/fastssz"

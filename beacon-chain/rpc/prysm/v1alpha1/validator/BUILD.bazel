--- conflicted
+++ resolved
@@ -41,11 +41,8 @@
         "//proto/beacon/p2p/v1:go_default_library",
         "//proto/eth/v1:go_default_library",
         "//proto/interfaces:go_default_library",
-<<<<<<< HEAD
-=======
         "//proto/prysm/v1alpha1:go_default_library",
         "//proto/prysm/v1alpha1/wrapper:go_default_library",
->>>>>>> 6dadb80c
         "//shared/aggregation:go_default_library",
         "//shared/aggregation/attestations:go_default_library",
         "//shared/bls:go_default_library",
@@ -114,13 +111,8 @@
         "//proto/beacon/db:go_default_library",
         "//proto/beacon/p2p/v1:go_default_library",
         "//proto/eth/v1:go_default_library",
-<<<<<<< HEAD
-        "//proto/eth/v1alpha1:go_default_library",
-        "//proto/eth/v1alpha1/wrapper:go_default_library",
-=======
         "//proto/prysm/v1alpha1:go_default_library",
         "//proto/prysm/v1alpha1/wrapper:go_default_library",
->>>>>>> 6dadb80c
         "//shared/aggregation/attestations:go_default_library",
         "//shared/attestationutil:go_default_library",
         "//shared/bls:go_default_library",

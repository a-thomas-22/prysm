// Package node is the main service which launches a beacon node and manages
// the lifecycle of all its associated services at runtime, such as p2p, RPC, sync,
// gracefully closing them if the process ends.
package node

import (
	"bytes"
	"context"
	"fmt"
	"os"
	"os/signal"
	"path/filepath"
	"strings"
	"sync"
	"syscall"

	"github.com/ethereum/go-ethereum/common"
	"github.com/pkg/errors"
	"github.com/prysmaticlabs/prysm/beacon-chain/blockchain"
	"github.com/prysmaticlabs/prysm/beacon-chain/cache/depositcache"
	"github.com/prysmaticlabs/prysm/beacon-chain/core/helpers"
	"github.com/prysmaticlabs/prysm/beacon-chain/db"
	"github.com/prysmaticlabs/prysm/beacon-chain/db/kv"
	"github.com/prysmaticlabs/prysm/beacon-chain/db/slasherkv"
	"github.com/prysmaticlabs/prysm/beacon-chain/forkchoice"
	"github.com/prysmaticlabs/prysm/beacon-chain/forkchoice/protoarray"
	gateway2 "github.com/prysmaticlabs/prysm/beacon-chain/gateway"
	interopcoldstart "github.com/prysmaticlabs/prysm/beacon-chain/interop-cold-start"
	"github.com/prysmaticlabs/prysm/beacon-chain/node/registration"
	"github.com/prysmaticlabs/prysm/beacon-chain/operations/attestations"
	"github.com/prysmaticlabs/prysm/beacon-chain/operations/slashings"
	"github.com/prysmaticlabs/prysm/beacon-chain/operations/synccommittee"
	"github.com/prysmaticlabs/prysm/beacon-chain/operations/voluntaryexits"
	"github.com/prysmaticlabs/prysm/beacon-chain/p2p"
	"github.com/prysmaticlabs/prysm/beacon-chain/powchain"
	"github.com/prysmaticlabs/prysm/beacon-chain/rpc"
	"github.com/prysmaticlabs/prysm/beacon-chain/rpc/apimiddleware"
	"github.com/prysmaticlabs/prysm/beacon-chain/slasher"
	"github.com/prysmaticlabs/prysm/beacon-chain/state/stategen"
	regularsync "github.com/prysmaticlabs/prysm/beacon-chain/sync"
	initialsync "github.com/prysmaticlabs/prysm/beacon-chain/sync/initial-sync"
	"github.com/prysmaticlabs/prysm/cmd/beacon-chain/flags"
	"github.com/prysmaticlabs/prysm/shared"
	"github.com/prysmaticlabs/prysm/shared/backuputil"
	"github.com/prysmaticlabs/prysm/shared/cmd"
	"github.com/prysmaticlabs/prysm/shared/debug"
	"github.com/prysmaticlabs/prysm/shared/event"
	"github.com/prysmaticlabs/prysm/shared/featureconfig"
	"github.com/prysmaticlabs/prysm/shared/gateway"
	"github.com/prysmaticlabs/prysm/shared/params"
	"github.com/prysmaticlabs/prysm/shared/prereq"
	"github.com/prysmaticlabs/prysm/shared/prometheus"
	"github.com/prysmaticlabs/prysm/shared/sliceutil"
	"github.com/prysmaticlabs/prysm/shared/version"
	"github.com/sirupsen/logrus"
	"github.com/urfave/cli/v2"
)

const testSkipPowFlag = "test-skip-pow"

// BeaconNode defines a struct that handles the services running a random beacon chain
// full PoS node. It handles the lifecycle of the entire system and registers
// services to a service registry.
type BeaconNode struct {
<<<<<<< HEAD
	cliCtx                  *cli.Context
	ctx                     context.Context
	cancel                  context.CancelFunc
	services                *shared.ServiceRegistry
	lock                    sync.RWMutex
	stop                    chan struct{} // Channel to wait for termination notifications.
	db                      db.Database
	slasherDB               db.SlasherDatabase
	attestationPool         attestations.Pool
	exitPool                voluntaryexits.PoolManager
	slashingsPool           slashings.PoolManager
	depositCache            *depositcache.DepositCache
	stateFeed               *event.Feed
	blockFeed               *event.Feed
	opFeed                  *event.Feed
	forkChoiceStore         forkchoice.ForkChoicer
	stateGen                *stategen.State
	collector               *bcnodeCollector
	slasherBlockHeadersFeed *event.Feed
	slasherAttestationsFeed *event.Feed
=======
	cliCtx            *cli.Context
	ctx               context.Context
	cancel            context.CancelFunc
	services          *shared.ServiceRegistry
	lock              sync.RWMutex
	stop              chan struct{} // Channel to wait for termination notifications.
	db                db.Database
	attestationPool   attestations.Pool
	exitPool          voluntaryexits.PoolManager
	slashingsPool     slashings.PoolManager
	syncCommitteePool synccommittee.Pool
	depositCache      *depositcache.DepositCache
	stateFeed         *event.Feed
	blockFeed         *event.Feed
	opFeed            *event.Feed
	forkChoiceStore   forkchoice.ForkChoicer
	stateGen          *stategen.State
	collector         *bcnodeCollector
>>>>>>> 562e1282
}

// New creates a new node instance, sets up configuration options, and registers
// every required service to the node.
func New(cliCtx *cli.Context) (*BeaconNode, error) {
	if err := configureTracing(cliCtx); err != nil {
		return nil, err
	}
	prereq.WarnIfPlatformNotSupported(cliCtx.Context)
	featureconfig.ConfigureBeaconChain(cliCtx)
	cmd.ConfigureBeaconChain(cliCtx)
	flags.ConfigureGlobalFlags(cliCtx)
	configureChainConfig(cliCtx)
	configureHistoricalSlasher(cliCtx)
	configureSlotsPerArchivedPoint(cliCtx)
	configureEth1Config(cliCtx)
	configureNetwork(cliCtx)
	configureInteropConfig(cliCtx)

	// Initializes any forks here.
	params.BeaconConfig().InitializeForkSchedule()

	registry := shared.NewServiceRegistry()

	ctx, cancel := context.WithCancel(cliCtx.Context)
	beacon := &BeaconNode{
<<<<<<< HEAD
		cliCtx:                  cliCtx,
		ctx:                     ctx,
		cancel:                  cancel,
		services:                registry,
		stop:                    make(chan struct{}),
		stateFeed:               new(event.Feed),
		blockFeed:               new(event.Feed),
		opFeed:                  new(event.Feed),
		slasherBlockHeadersFeed: new(event.Feed),
		slasherAttestationsFeed: new(event.Feed),
		attestationPool:         attestations.NewPool(),
		exitPool:                voluntaryexits.NewPool(),
		slashingsPool:           slashings.NewPool(),
=======
		cliCtx:            cliCtx,
		ctx:               ctx,
		cancel:            cancel,
		services:          registry,
		stop:              make(chan struct{}),
		stateFeed:         new(event.Feed),
		blockFeed:         new(event.Feed),
		opFeed:            new(event.Feed),
		attestationPool:   attestations.NewPool(),
		exitPool:          voluntaryexits.NewPool(),
		slashingsPool:     slashings.NewPool(),
		syncCommitteePool: synccommittee.NewPool(),
>>>>>>> 562e1282
	}

	depositAddress, err := registration.DepositContractAddress()
	if err != nil {
		return nil, err
	}
	if err := beacon.startDB(cliCtx, depositAddress); err != nil {
		return nil, err
	}

	if featureconfig.Get().EnableSlasher {
		if err := beacon.startSlasherDB(cliCtx); err != nil {
			return nil, err
		}
	}

	beacon.startStateGen()

	if err := beacon.registerP2P(cliCtx); err != nil {
		return nil, err
	}

	if err := beacon.registerPOWChainService(); err != nil {
		return nil, err
	}

	if err := beacon.registerAttestationPool(); err != nil {
		return nil, err
	}

	if err := beacon.registerInteropServices(); err != nil {
		return nil, err
	}

	beacon.startForkChoice()

	if err := beacon.registerBlockchainService(); err != nil {
		return nil, err
	}

	if err := beacon.registerInitialSyncService(); err != nil {
		return nil, err
	}

	if err := beacon.registerSyncService(); err != nil {
		return nil, err
	}

	if featureconfig.Get().EnableSlasher {
		if err := beacon.registerSlasherService(); err != nil {
			return nil, err
		}
	}

	if err := beacon.registerRPCService(); err != nil {
		return nil, err
	}

	if err := beacon.registerGRPCGateway(); err != nil {
		return nil, err
	}

	if !cliCtx.Bool(cmd.DisableMonitoringFlag.Name) {
		if err := beacon.registerPrometheusService(cliCtx); err != nil {
			return nil, err
		}
	}

	// db.DatabasePath is the path to the containing directory
	// db.NewDBFilename expands that to the canonical full path using
	// the same constuction as NewDB()
	c, err := newBeaconNodePromCollector(db.NewDBFilename(beacon.db.DatabasePath()))
	if err != nil {
		return nil, err
	}
	beacon.collector = c

	return beacon, nil
}

// StateFeed implements statefeed.Notifier.
func (b *BeaconNode) StateFeed() *event.Feed {
	return b.stateFeed
}

// BlockFeed implements blockfeed.Notifier.
func (b *BeaconNode) BlockFeed() *event.Feed {
	return b.blockFeed
}

// OperationFeed implements opfeed.Notifier.
func (b *BeaconNode) OperationFeed() *event.Feed {
	return b.opFeed
}

// Start the BeaconNode and kicks off every registered service.
func (b *BeaconNode) Start() {
	b.lock.Lock()

	log.WithFields(logrus.Fields{
		"version": version.Version(),
	}).Info("Starting beacon node")

	b.services.StartAll()

	stop := b.stop
	b.lock.Unlock()

	go func() {
		sigc := make(chan os.Signal, 1)
		signal.Notify(sigc, syscall.SIGINT, syscall.SIGTERM)
		defer signal.Stop(sigc)
		<-sigc
		log.Info("Got interrupt, shutting down...")
		debug.Exit(b.cliCtx) // Ensure trace and CPU profile data are flushed.
		go b.Close()
		for i := 10; i > 0; i-- {
			<-sigc
			if i > 1 {
				log.WithField("times", i-1).Info("Already shutting down, interrupt more to panic")
			}
		}
		panic("Panic closing the beacon node")
	}()

	// Wait for stop channel to be closed.
	<-stop
}

// Close handles graceful shutdown of the system.
func (b *BeaconNode) Close() {
	b.lock.Lock()
	defer b.lock.Unlock()

	log.Info("Stopping beacon node")
	b.services.StopAll()
	if err := b.db.Close(); err != nil {
		log.Errorf("Failed to close database: %v", err)
	}
	b.collector.unregister()
	b.cancel()
	close(b.stop)
}

func (b *BeaconNode) startForkChoice() {
	f := protoarray.New(0, 0, params.BeaconConfig().ZeroHash)
	b.forkChoiceStore = f
}

func (b *BeaconNode) startDB(cliCtx *cli.Context, depositAddress string) error {
	baseDir := cliCtx.String(cmd.DataDirFlag.Name)
	dbPath := filepath.Join(baseDir, kv.BeaconNodeDbDirName)
	clearDB := cliCtx.Bool(cmd.ClearDB.Name)
	forceClearDB := cliCtx.Bool(cmd.ForceClearDB.Name)

	log.WithField("database-path", dbPath).Info("Checking DB")

	d, err := db.NewDB(b.ctx, dbPath, &kv.Config{
		InitialMMapSize: cliCtx.Int(cmd.BoltMMapInitialSizeFlag.Name),
	})
	if err != nil {
		return err
	}
	clearDBConfirmed := false
	if clearDB && !forceClearDB {
		actionText := "This will delete your beacon chain database stored in your data directory. " +
			"Your database backups will not be removed - do you want to proceed? (Y/N)"
		deniedText := "Database will not be deleted. No changes have been made."
		clearDBConfirmed, err = cmd.ConfirmAction(actionText, deniedText)
		if err != nil {
			return err
		}
	}
	if clearDBConfirmed || forceClearDB {
		log.Warning("Removing database")
		if err := d.Close(); err != nil {
			return errors.Wrap(err, "could not close db prior to clearing")
		}
		if err := d.ClearDB(); err != nil {
			return errors.Wrap(err, "could not clear database")
		}
		d, err = db.NewDB(b.ctx, dbPath, &kv.Config{
			InitialMMapSize: cliCtx.Int(cmd.BoltMMapInitialSizeFlag.Name),
		})
		if err != nil {
			return errors.Wrap(err, "could not create new database")
		}
	}

	if err := d.RunMigrations(b.ctx); err != nil {
		return err
	}

	b.db = d

	depositCache, err := depositcache.New()
	if err != nil {
		return errors.Wrap(err, "could not create deposit cache")
	}

	b.depositCache = depositCache

	if cliCtx.IsSet(flags.GenesisStatePath.Name) {
		r, err := os.Open(cliCtx.String(flags.GenesisStatePath.Name))
		if err != nil {
			return err
		}
		defer func() {
			if err := r.Close(); err != nil {
				log.WithError(err).Error("Failed to close genesis file")
			}
		}()
		if err := b.db.LoadGenesis(b.ctx, r); err != nil {
			if err == db.ErrExistingGenesisState {
				return errors.New("Genesis state flag specified but a genesis state " +
					"exists already. Run again with --clear-db and/or ensure you are using the " +
					"appropriate testnet flag to load the given genesis state.")
			}
			return errors.Wrap(err, "could not load genesis from file")
		}
	}
	if err := b.db.EnsureEmbeddedGenesis(b.ctx); err != nil {
		return err
	}
	knownContract, err := b.db.DepositContractAddress(b.ctx)
	if err != nil {
		return err
	}
	addr := common.HexToAddress(depositAddress)
	if len(knownContract) == 0 {
		if err := b.db.SaveDepositContractAddress(b.ctx, addr); err != nil {
			return errors.Wrap(err, "could not save deposit contract")
		}
	}
	if len(knownContract) > 0 && !bytes.Equal(addr.Bytes(), knownContract) {
		return fmt.Errorf("database contract is %#x but tried to run with %#x. This likely means "+
			"you are trying to run on a different network than what the database contains. You can run once with "+
			"'--clear-db' to wipe the old database or use an alternative data directory with '--datadir'",
			knownContract, addr.Bytes())
	}
	log.Infof("Deposit contract: %#x", addr.Bytes())
	return nil
}

func (b *BeaconNode) startSlasherDB(cliCtx *cli.Context) error {
	baseDir := cliCtx.String(cmd.DataDirFlag.Name)
	dbPath := filepath.Join(baseDir, kv.BeaconNodeDbDirName)
	clearDB := cliCtx.Bool(cmd.ClearDB.Name)
	forceClearDB := cliCtx.Bool(cmd.ForceClearDB.Name)

	log.WithField("database-path", dbPath).Info("Checking DB")

	d, err := slasherkv.NewKVStore(b.ctx, dbPath, &slasherkv.Config{
		InitialMMapSize: cliCtx.Int(cmd.BoltMMapInitialSizeFlag.Name),
	})
	if err != nil {
		return err
	}
	clearDBConfirmed := false
	if clearDB && !forceClearDB {
		actionText := "This will delete your beacon chain database stored in your data directory. " +
			"Your database backups will not be removed - do you want to proceed? (Y/N)"
		deniedText := "Database will not be deleted. No changes have been made."
		clearDBConfirmed, err = cmd.ConfirmAction(actionText, deniedText)
		if err != nil {
			return err
		}
	}
	if clearDBConfirmed || forceClearDB {
		log.Warning("Removing database")
		if err := d.Close(); err != nil {
			return errors.Wrap(err, "could not close db prior to clearing")
		}
		if err := d.ClearDB(); err != nil {
			return errors.Wrap(err, "could not clear database")
		}
		d, err = slasherkv.NewKVStore(b.ctx, dbPath, &slasherkv.Config{
			InitialMMapSize: cliCtx.Int(cmd.BoltMMapInitialSizeFlag.Name),
		})
		if err != nil {
			return errors.Wrap(err, "could not create new database")
		}
	}

	b.slasherDB = d
	return nil
}

func (b *BeaconNode) startStateGen() {
	b.stateGen = stategen.New(b.db)
}

func (b *BeaconNode) registerP2P(cliCtx *cli.Context) error {
	bootstrapNodeAddrs, dataDir, err := registration.P2PPreregistration(cliCtx)
	if err != nil {
		return err
	}

	svc, err := p2p.NewService(b.ctx, &p2p.Config{
		NoDiscovery:       cliCtx.Bool(cmd.NoDiscovery.Name),
		StaticPeers:       sliceutil.SplitCommaSeparated(cliCtx.StringSlice(cmd.StaticPeers.Name)),
		BootstrapNodeAddr: bootstrapNodeAddrs,
		RelayNodeAddr:     cliCtx.String(cmd.RelayNode.Name),
		DataDir:           dataDir,
		LocalIP:           cliCtx.String(cmd.P2PIP.Name),
		HostAddress:       cliCtx.String(cmd.P2PHost.Name),
		HostDNS:           cliCtx.String(cmd.P2PHostDNS.Name),
		PrivateKey:        cliCtx.String(cmd.P2PPrivKey.Name),
		MetaDataDir:       cliCtx.String(cmd.P2PMetadata.Name),
		TCPPort:           cliCtx.Uint(cmd.P2PTCPPort.Name),
		UDPPort:           cliCtx.Uint(cmd.P2PUDPPort.Name),
		MaxPeers:          cliCtx.Uint(cmd.P2PMaxPeers.Name),
		AllowListCIDR:     cliCtx.String(cmd.P2PAllowList.Name),
		DenyListCIDR:      sliceutil.SplitCommaSeparated(cliCtx.StringSlice(cmd.P2PDenyList.Name)),
		EnableUPnP:        cliCtx.Bool(cmd.EnableUPnPFlag.Name),
		DisableDiscv5:     cliCtx.Bool(flags.DisableDiscv5.Name),
		StateNotifier:     b,
		DB:                b.db,
	})
	if err != nil {
		return err
	}
	return b.services.RegisterService(svc)
}

func (b *BeaconNode) fetchP2P() p2p.P2P {
	var p *p2p.Service
	if err := b.services.FetchService(&p); err != nil {
		panic(err)
	}
	return p
}

func (b *BeaconNode) registerAttestationPool() error {
	s, err := attestations.NewService(b.ctx, &attestations.Config{
		Pool: b.attestationPool,
	})
	if err != nil {
		return errors.Wrap(err, "could not register atts pool service")
	}
	return b.services.RegisterService(s)
}

func (b *BeaconNode) registerBlockchainService() error {
	var web3Service *powchain.Service
	if err := b.services.FetchService(&web3Service); err != nil {
		return err
	}

	var attService *attestations.Service
	if err := b.services.FetchService(&attService); err != nil {
		return err
	}

	wsp := b.cliCtx.String(flags.WeakSubjectivityCheckpt.Name)
	wsCheckpt, err := helpers.ParseWeakSubjectivityInputString(wsp)
	if err != nil {
		return err
	}

	maxRoutines := b.cliCtx.Int(cmd.MaxGoroutines.Name)
	blockchainService, err := blockchain.NewService(b.ctx, &blockchain.Config{
		BeaconDB:                b.db,
		DepositCache:            b.depositCache,
		ChainStartFetcher:       web3Service,
		AttPool:                 b.attestationPool,
		ExitPool:                b.exitPool,
		SlashingPool:            b.slashingsPool,
		P2p:                     b.fetchP2P(),
		MaxRoutines:             maxRoutines,
		StateNotifier:           b,
		ForkChoiceStore:         b.forkChoiceStore,
		AttService:              attService,
		StateGen:                b.stateGen,
		SlasherAttestationsFeed: b.slasherAttestationsFeed,
		WeakSubjectivityCheckpt: wsCheckpt,
	})
	if err != nil {
		return errors.Wrap(err, "could not register blockchain service")
	}
	return b.services.RegisterService(blockchainService)
}

func (b *BeaconNode) registerPOWChainService() error {
	if b.cliCtx.Bool(testSkipPowFlag) {
		return b.services.RegisterService(&powchain.Service{})
	}

	depAddress, endpoints, err := registration.PowchainPreregistration(b.cliCtx)
	if err != nil {
		return err
	}

	bs, err := powchain.NewPowchainCollector(b.ctx)
	if err != nil {
		return err
	}

	cfg := &powchain.Web3ServiceConfig{
		HttpEndpoints:          endpoints,
		DepositContract:        common.HexToAddress(depAddress),
		BeaconDB:               b.db,
		DepositCache:           b.depositCache,
		StateNotifier:          b,
		StateGen:               b.stateGen,
		Eth1HeaderReqLimit:     b.cliCtx.Uint64(flags.Eth1HeaderReqLimit.Name),
		BeaconNodeStatsUpdater: bs,
	}

	web3Service, err := powchain.NewService(b.ctx, cfg)
	if err != nil {
		return errors.Wrap(err, "could not register proof-of-work chain web3Service")
	}

	return b.services.RegisterService(web3Service)
}

func (b *BeaconNode) registerSyncService() error {
	var web3Service *powchain.Service
	if err := b.services.FetchService(&web3Service); err != nil {
		return err
	}

	var chainService *blockchain.Service
	if err := b.services.FetchService(&chainService); err != nil {
		return err
	}

	var initSync *initialsync.Service
	if err := b.services.FetchService(&initSync); err != nil {
		return err
	}

	rs := regularsync.NewService(b.ctx, &regularsync.Config{
<<<<<<< HEAD
		DB:                      b.db,
		P2P:                     b.fetchP2P(),
		Chain:                   chainService,
		InitialSync:             initSync,
		StateNotifier:           b,
		BlockNotifier:           b,
		AttestationNotifier:     b,
		AttPool:                 b.attestationPool,
		ExitPool:                b.exitPool,
		SlashingPool:            b.slashingsPool,
		StateGen:                b.stateGen,
		SlasherAttestationsFeed: b.slasherAttestationsFeed,
		SlasherBlockHeadersFeed: b.slasherBlockHeadersFeed,
=======
		DB:                b.db,
		P2P:               b.fetchP2P(),
		Chain:             chainService,
		InitialSync:       initSync,
		StateNotifier:     b,
		BlockNotifier:     b,
		OperationNotifier: b,
		AttPool:           b.attestationPool,
		ExitPool:          b.exitPool,
		SlashingPool:      b.slashingsPool,
		SyncCommsPool:     b.syncCommitteePool,
		StateGen:          b.stateGen,
>>>>>>> 562e1282
	})

	return b.services.RegisterService(rs)
}

func (b *BeaconNode) registerInitialSyncService() error {
	var chainService *blockchain.Service
	if err := b.services.FetchService(&chainService); err != nil {
		return err
	}

	is := initialsync.NewService(b.ctx, &initialsync.Config{
		DB:            b.db,
		Chain:         chainService,
		P2P:           b.fetchP2P(),
		StateNotifier: b,
		BlockNotifier: b,
	})
	return b.services.RegisterService(is)
}

func (b *BeaconNode) registerSlasherService() error {
	var chainService *blockchain.Service
	if err := b.services.FetchService(&chainService); err != nil {
		return err
	}
	var syncService *initialsync.Service
	if err := b.services.FetchService(&syncService); err != nil {
		return err
	}

	slasherSrv, err := slasher.New(b.ctx, &slasher.ServiceConfig{
		IndexedAttestationsFeed: b.slasherAttestationsFeed,
		BeaconBlockHeadersFeed:  b.slasherBlockHeadersFeed,
		Database:                b.slasherDB,
		StateNotifier:           b,
		AttestationStateFetcher: chainService,
		StateGen:                b.stateGen,
		SlashingPoolInserter:    b.slashingsPool,
		SyncChecker:             syncService,
		HeadStateFetcher:        chainService,
	})
	if err != nil {
		return err
	}
	return b.services.RegisterService(slasherSrv)
}

func (b *BeaconNode) registerRPCService() error {
	var chainService *blockchain.Service
	if err := b.services.FetchService(&chainService); err != nil {
		return err
	}

	var web3Service *powchain.Service
	if err := b.services.FetchService(&web3Service); err != nil {
		return err
	}

	var syncService *initialsync.Service
	if err := b.services.FetchService(&syncService); err != nil {
		return err
	}

	var slasherService *slasher.Service
	if featureconfig.Get().EnableSlasher {
		if err := b.services.FetchService(&slasherService); err != nil {
			return err
		}
	}

	genesisValidators := b.cliCtx.Uint64(flags.InteropNumValidatorsFlag.Name)
	genesisStatePath := b.cliCtx.String(flags.InteropGenesisStateFlag.Name)
	var depositFetcher depositcache.DepositFetcher
	var chainStartFetcher powchain.ChainStartFetcher
	if genesisValidators > 0 || genesisStatePath != "" {
		var interopService *interopcoldstart.Service
		if err := b.services.FetchService(&interopService); err != nil {
			return err
		}
		depositFetcher = interopService
		chainStartFetcher = interopService
	} else {
		depositFetcher = b.depositCache
		chainStartFetcher = web3Service
	}

	host := b.cliCtx.String(flags.RPCHost.Name)
	port := b.cliCtx.String(flags.RPCPort.Name)
	beaconMonitoringHost := b.cliCtx.String(cmd.MonitoringHostFlag.Name)
	beaconMonitoringPort := b.cliCtx.Int(flags.MonitoringPortFlag.Name)
	cert := b.cliCtx.String(flags.CertFlag.Name)
	key := b.cliCtx.String(flags.KeyFlag.Name)
	mockEth1DataVotes := b.cliCtx.Bool(flags.InteropMockEth1DataVotesFlag.Name)
	enableDebugRPCEndpoints := b.cliCtx.Bool(flags.EnableDebugRPCEndpoints.Name)
	maxMsgSize := b.cliCtx.Int(cmd.GrpcMaxCallRecvMsgSizeFlag.Name)
	p2pService := b.fetchP2P()
	rpcService := rpc.NewService(b.ctx, &rpc.Config{
		Host:                    host,
		Port:                    port,
		BeaconMonitoringHost:    beaconMonitoringHost,
		BeaconMonitoringPort:    beaconMonitoringPort,
		CertFlag:                cert,
		KeyFlag:                 key,
		BeaconDB:                b.db,
		Broadcaster:             p2pService,
		PeersFetcher:            p2pService,
		PeerManager:             p2pService,
		MetadataProvider:        p2pService,
		ChainInfoFetcher:        chainService,
		HeadFetcher:             chainService,
		CanonicalFetcher:        chainService,
		ForkFetcher:             chainService,
		FinalizationFetcher:     chainService,
		BlockReceiver:           chainService,
		AttestationReceiver:     chainService,
		GenesisTimeFetcher:      chainService,
		GenesisFetcher:          chainService,
		AttestationsPool:        b.attestationPool,
		ExitPool:                b.exitPool,
		SlashingsPool:           b.slashingsPool,
<<<<<<< HEAD
		SlashingChecker:         slasherService,
=======
		SyncCommitteeObjectPool: b.syncCommitteePool,
>>>>>>> 562e1282
		POWChainService:         web3Service,
		ChainStartFetcher:       chainStartFetcher,
		MockEth1Votes:           mockEth1DataVotes,
		SyncService:             syncService,
		DepositFetcher:          depositFetcher,
		PendingDepositFetcher:   b.depositCache,
		BlockNotifier:           b,
		StateNotifier:           b,
		OperationNotifier:       b,
		StateGen:                b.stateGen,
		EnableDebugRPCEndpoints: enableDebugRPCEndpoints,
		MaxMsgSize:              maxMsgSize,
	})

	return b.services.RegisterService(rpcService)
}

func (b *BeaconNode) registerPrometheusService(cliCtx *cli.Context) error {
	var additionalHandlers []prometheus.Handler
	var p *p2p.Service
	if err := b.services.FetchService(&p); err != nil {
		panic(err)
	}
	additionalHandlers = append(additionalHandlers, prometheus.Handler{Path: "/p2p", Handler: p.InfoHandler})

	var c *blockchain.Service
	if err := b.services.FetchService(&c); err != nil {
		panic(err)
	}

	if cliCtx.IsSet(cmd.EnableBackupWebhookFlag.Name) {
		additionalHandlers = append(
			additionalHandlers,
			prometheus.Handler{
				Path:    "/db/backup",
				Handler: backuputil.BackupHandler(b.db, cliCtx.String(cmd.BackupWebhookOutputDir.Name)),
			},
		)
	}

	additionalHandlers = append(additionalHandlers, prometheus.Handler{Path: "/tree", Handler: c.TreeHandler})

	service := prometheus.NewService(
		fmt.Sprintf("%s:%d", b.cliCtx.String(cmd.MonitoringHostFlag.Name), b.cliCtx.Int(flags.MonitoringPortFlag.Name)),
		b.services,
		additionalHandlers...,
	)
	hook := prometheus.NewLogrusCollector()
	logrus.AddHook(hook)
	return b.services.RegisterService(service)
}

func (b *BeaconNode) registerGRPCGateway() error {
	if b.cliCtx.Bool(flags.DisableGRPCGateway.Name) {
		return nil
	}
	gatewayPort := b.cliCtx.Int(flags.GRPCGatewayPort.Name)
	ethApiPort := b.cliCtx.Int(flags.EthApiPort.Name)
	gatewayHost := b.cliCtx.String(flags.GRPCGatewayHost.Name)
	rpcHost := b.cliCtx.String(flags.RPCHost.Name)
	selfAddress := fmt.Sprintf("%s:%d", rpcHost, b.cliCtx.Int(flags.RPCPort.Name))
	gatewayAddress := fmt.Sprintf("%s:%d", gatewayHost, gatewayPort)
	apiMiddlewareAddress := fmt.Sprintf("%s:%d", gatewayHost, ethApiPort)
	allowedOrigins := strings.Split(b.cliCtx.String(flags.GPRCGatewayCorsDomain.Name), ",")
	enableDebugRPCEndpoints := b.cliCtx.Bool(flags.EnableDebugRPCEndpoints.Name)
	selfCert := b.cliCtx.String(flags.CertFlag.Name)
	maxCallSize := b.cliCtx.Uint64(cmd.GrpcMaxCallRecvMsgSizeFlag.Name)

	gatewayConfig := gateway2.DefaultConfig(enableDebugRPCEndpoints)
	g := gateway.New(
		b.ctx,
		[]gateway.PbMux{gatewayConfig.V1Alpha1PbMux, gatewayConfig.V1PbMux},
		gatewayConfig.Handler,
		selfAddress,
		gatewayAddress,
	).WithAllowedOrigins(allowedOrigins).
		WithRemoteCert(selfCert).
		WithMaxCallRecvMsgSize(maxCallSize).
		WithApiMiddleware(apiMiddlewareAddress, &apimiddleware.BeaconEndpointFactory{})

	return b.services.RegisterService(g)
}

func (b *BeaconNode) registerInteropServices() error {
	genesisTime := b.cliCtx.Uint64(flags.InteropGenesisTimeFlag.Name)
	genesisValidators := b.cliCtx.Uint64(flags.InteropNumValidatorsFlag.Name)
	genesisStatePath := b.cliCtx.String(flags.InteropGenesisStateFlag.Name)

	if genesisValidators > 0 || genesisStatePath != "" {
		svc := interopcoldstart.NewService(b.ctx, &interopcoldstart.Config{
			GenesisTime:   genesisTime,
			NumValidators: genesisValidators,
			BeaconDB:      b.db,
			DepositCache:  b.depositCache,
			GenesisPath:   genesisStatePath,
		})

		return b.services.RegisterService(svc)
	}
	return nil
}<|MERGE_RESOLUTION|>--- conflicted
+++ resolved
@@ -62,7 +62,6 @@
 // full PoS node. It handles the lifecycle of the entire system and registers
 // services to a service registry.
 type BeaconNode struct {
-<<<<<<< HEAD
 	cliCtx                  *cli.Context
 	ctx                     context.Context
 	cancel                  context.CancelFunc
@@ -74,6 +73,7 @@
 	attestationPool         attestations.Pool
 	exitPool                voluntaryexits.PoolManager
 	slashingsPool           slashings.PoolManager
+	syncCommitteePool       synccommittee.Pool
 	depositCache            *depositcache.DepositCache
 	stateFeed               *event.Feed
 	blockFeed               *event.Feed
@@ -83,26 +83,6 @@
 	collector               *bcnodeCollector
 	slasherBlockHeadersFeed *event.Feed
 	slasherAttestationsFeed *event.Feed
-=======
-	cliCtx            *cli.Context
-	ctx               context.Context
-	cancel            context.CancelFunc
-	services          *shared.ServiceRegistry
-	lock              sync.RWMutex
-	stop              chan struct{} // Channel to wait for termination notifications.
-	db                db.Database
-	attestationPool   attestations.Pool
-	exitPool          voluntaryexits.PoolManager
-	slashingsPool     slashings.PoolManager
-	syncCommitteePool synccommittee.Pool
-	depositCache      *depositcache.DepositCache
-	stateFeed         *event.Feed
-	blockFeed         *event.Feed
-	opFeed            *event.Feed
-	forkChoiceStore   forkchoice.ForkChoicer
-	stateGen          *stategen.State
-	collector         *bcnodeCollector
->>>>>>> 562e1282
 }
 
 // New creates a new node instance, sets up configuration options, and registers
@@ -129,7 +109,6 @@
 
 	ctx, cancel := context.WithCancel(cliCtx.Context)
 	beacon := &BeaconNode{
-<<<<<<< HEAD
 		cliCtx:                  cliCtx,
 		ctx:                     ctx,
 		cancel:                  cancel,
@@ -138,25 +117,12 @@
 		stateFeed:               new(event.Feed),
 		blockFeed:               new(event.Feed),
 		opFeed:                  new(event.Feed),
-		slasherBlockHeadersFeed: new(event.Feed),
-		slasherAttestationsFeed: new(event.Feed),
 		attestationPool:         attestations.NewPool(),
 		exitPool:                voluntaryexits.NewPool(),
 		slashingsPool:           slashings.NewPool(),
-=======
-		cliCtx:            cliCtx,
-		ctx:               ctx,
-		cancel:            cancel,
-		services:          registry,
-		stop:              make(chan struct{}),
-		stateFeed:         new(event.Feed),
-		blockFeed:         new(event.Feed),
-		opFeed:            new(event.Feed),
-		attestationPool:   attestations.NewPool(),
-		exitPool:          voluntaryexits.NewPool(),
-		slashingsPool:     slashings.NewPool(),
-		syncCommitteePool: synccommittee.NewPool(),
->>>>>>> 562e1282
+		syncCommitteePool:       synccommittee.NewPool(),
+		slasherBlockHeadersFeed: new(event.Feed),
+		slasherAttestationsFeed: new(event.Feed),
 	}
 
 	depositAddress, err := registration.DepositContractAddress()
@@ -591,7 +557,6 @@
 	}
 
 	rs := regularsync.NewService(b.ctx, &regularsync.Config{
-<<<<<<< HEAD
 		DB:                      b.db,
 		P2P:                     b.fetchP2P(),
 		Chain:                   chainService,
@@ -599,26 +564,14 @@
 		StateNotifier:           b,
 		BlockNotifier:           b,
 		AttestationNotifier:     b,
+		OperationNotifier:       b,
 		AttPool:                 b.attestationPool,
 		ExitPool:                b.exitPool,
 		SlashingPool:            b.slashingsPool,
+		SyncCommsPool:           b.syncCommitteePool,
 		StateGen:                b.stateGen,
 		SlasherAttestationsFeed: b.slasherAttestationsFeed,
 		SlasherBlockHeadersFeed: b.slasherBlockHeadersFeed,
-=======
-		DB:                b.db,
-		P2P:               b.fetchP2P(),
-		Chain:             chainService,
-		InitialSync:       initSync,
-		StateNotifier:     b,
-		BlockNotifier:     b,
-		OperationNotifier: b,
-		AttPool:           b.attestationPool,
-		ExitPool:          b.exitPool,
-		SlashingPool:      b.slashingsPool,
-		SyncCommsPool:     b.syncCommitteePool,
-		StateGen:          b.stateGen,
->>>>>>> 562e1282
 	})
 
 	return b.services.RegisterService(rs)
@@ -740,11 +693,8 @@
 		AttestationsPool:        b.attestationPool,
 		ExitPool:                b.exitPool,
 		SlashingsPool:           b.slashingsPool,
-<<<<<<< HEAD
 		SlashingChecker:         slasherService,
-=======
 		SyncCommitteeObjectPool: b.syncCommitteePool,
->>>>>>> 562e1282
 		POWChainService:         web3Service,
 		ChainStartFetcher:       chainStartFetcher,
 		MockEth1Votes:           mockEth1DataVotes,

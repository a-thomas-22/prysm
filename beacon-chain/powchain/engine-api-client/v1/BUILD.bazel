load("@prysm//tools/go:def.bzl", "go_library", "go_test")

go_library(
    name = "go_default_library",
    srcs = [
        "client.go",
        "errors.go",
        "options.go",
    ],
    importpath = "github.com/prysmaticlabs/prysm/beacon-chain/powchain/engine-api-client/v1",
    visibility = ["//beacon-chain:__subpackages__"],
    deps = [
<<<<<<< HEAD
        "//encoding/bytesutil:go_default_library",
=======
        "//config/params:go_default_library",
>>>>>>> 90a15b2f
        "//proto/engine/v1:go_default_library",
        "@com_github_ethereum_go_ethereum//common:go_default_library",
        "@com_github_ethereum_go_ethereum//rpc:go_default_library",
        "@com_github_pkg_errors//:go_default_library",
    ],
)

go_test(
    name = "go_default_test",
    srcs = ["client_test.go"],
    embed = [":go_default_library"],
    deps = [
        "//config/fieldparams:go_default_library",
        "//config/params:go_default_library",
        "//encoding/bytesutil:go_default_library",
        "//proto/engine/v1:go_default_library",
        "//testing/require:go_default_library",
        "@com_github_ethereum_go_ethereum//common:go_default_library",
        "@com_github_ethereum_go_ethereum//rpc:go_default_library",
        "@com_github_pkg_errors//:go_default_library",
        "@org_golang_google_protobuf//proto:go_default_library",
    ],
)<|MERGE_RESOLUTION|>--- conflicted
+++ resolved
@@ -10,11 +10,7 @@
     importpath = "github.com/prysmaticlabs/prysm/beacon-chain/powchain/engine-api-client/v1",
     visibility = ["//beacon-chain:__subpackages__"],
     deps = [
-<<<<<<< HEAD
-        "//encoding/bytesutil:go_default_library",
-=======
         "//config/params:go_default_library",
->>>>>>> 90a15b2f
         "//proto/engine/v1:go_default_library",
         "@com_github_ethereum_go_ethereum//common:go_default_library",
         "@com_github_ethereum_go_ethereum//rpc:go_default_library",

package transition

import (
	"bytes"
	"context"
	"fmt"

	"github.com/pkg/errors"
	"github.com/prysmaticlabs/prysm/beacon-chain/core/altair"
	b "github.com/prysmaticlabs/prysm/beacon-chain/core/blocks"
	"github.com/prysmaticlabs/prysm/beacon-chain/core/transition/interop"
	v "github.com/prysmaticlabs/prysm/beacon-chain/core/validators"
	"github.com/prysmaticlabs/prysm/beacon-chain/state"
	"github.com/prysmaticlabs/prysm/consensus-types/interfaces"
	"github.com/prysmaticlabs/prysm/consensus-types/wrapper"
	"github.com/prysmaticlabs/prysm/crypto/bls"
	"github.com/prysmaticlabs/prysm/monitoring/tracing"
	"github.com/prysmaticlabs/prysm/runtime/version"
	"go.opencensus.io/trace"
)

// ExecuteStateTransitionNoVerifyAnySig defines the procedure for a state transition function.
// This does not validate any BLS signatures of attestations, block proposer signature, randao signature,
// it is used for performing a state transition as quickly as possible. This function also returns a signature
// set of all signatures not verified, so that they can be stored and verified later.
//
// WARNING: This method does not validate any signatures (i.e. calling `state_transition()` with `validate_result=False`).
// This method also modifies the passed in state.
//
// Spec pseudocode definition:
//  def state_transition(state: BeaconState, signed_block: SignedBeaconBlock, validate_result: bool=True) -> None:
//    block = signed_block.message
//    # Process slots (including those with no blocks) since block
//    process_slots(state, block.slot)
//    # Verify signature
//    if validate_result:
//        assert verify_block_signature(state, signed_block)
//    # Process block
//    process_block(state, block)
//    # Verify state root
//    if validate_result:
//        assert block.state_root == hash_tree_root(state)
func ExecuteStateTransitionNoVerifyAnySig(
	ctx context.Context,
	st state.BeaconState,
	signed interfaces.SignedBeaconBlock,
) (*bls.SignatureBatch, state.BeaconState, error) {
	if ctx.Err() != nil {
		return nil, nil, ctx.Err()
	}
	if signed == nil || signed.IsNil() || signed.Block().IsNil() {
		return nil, nil, errors.New("nil block")
	}

	ctx, span := trace.StartSpan(ctx, "core.state.ExecuteStateTransitionNoVerifyAttSigs")
	defer span.End()
	var err error

	interop.WriteBlockToDisk(signed, false /* Has the block failed */)
	interop.WriteStateToDisk(st)

	st, err = ProcessSlotsUsingNextSlotCache(ctx, st, signed.Block().ParentRoot(), signed.Block().Slot())
	if err != nil {
		return nil, nil, errors.Wrap(err, "could not process slots")
	}

	// Execute per block transition.
	set, st, err := ProcessBlockNoVerifyAnySig(ctx, st, signed)
	if err != nil {
		return nil, nil, errors.Wrap(err, "could not process block")
	}

	// State root validation.
	postStateRoot, err := st.HashTreeRoot(ctx)
	if err != nil {
		return nil, nil, err
	}
	if !bytes.Equal(postStateRoot[:], signed.Block().StateRoot()) {
		return nil, nil, fmt.Errorf("could not validate state root, wanted: %#x, received: %#x",
			postStateRoot[:], signed.Block().StateRoot())
	}

	return set, st, nil
}

// CalculateStateRoot defines the procedure for a state transition function.
// This does not validate any BLS signatures in a block, it is used for calculating the
// state root of the state for the block proposer to use.
// This does not modify state.
//
// WARNING: This method does not validate any BLS signatures (i.e. calling `state_transition()` with `validate_result=False`).
// This is used for proposer to compute state root before proposing a new block, and this does not modify state.
//
// Spec pseudocode definition:
//  def state_transition(state: BeaconState, signed_block: SignedBeaconBlock, validate_result: bool=True) -> None:
//    block = signed_block.message
//    # Process slots (including those with no blocks) since block
//    process_slots(state, block.slot)
//    # Verify signature
//    if validate_result:
//        assert verify_block_signature(state, signed_block)
//    # Process block
//    process_block(state, block)
//    # Verify state root
//    if validate_result:
//        assert block.state_root == hash_tree_root(state)
func CalculateStateRoot(
	ctx context.Context,
	state state.BeaconState,
	signed interfaces.SignedBeaconBlock,
) ([32]byte, error) {
	ctx, span := trace.StartSpan(ctx, "core.state.CalculateStateRoot")
	defer span.End()
	if ctx.Err() != nil {
		tracing.AnnotateError(span, ctx.Err())
		return [32]byte{}, ctx.Err()
	}
	if state == nil || state.IsNil() {
		return [32]byte{}, errors.New("nil state")
	}
	if signed == nil || signed.IsNil() || signed.Block().IsNil() {
		return [32]byte{}, errors.New("nil block")
	}

	// Copy state to avoid mutating the state reference.
	state = state.Copy()

	// Execute per slots transition.
	var err error
	state, err = ProcessSlotsUsingNextSlotCache(ctx, state, signed.Block().ParentRoot(), signed.Block().Slot())
	if err != nil {
		return [32]byte{}, errors.Wrap(err, "could not process slots")
	}

	// Execute per block transition.
	state, err = ProcessBlockForStateRoot(ctx, state, signed)
	if err != nil {
		return [32]byte{}, errors.Wrap(err, "could not process block")
	}

	return state.HashTreeRoot(ctx)
}

// ProcessBlockNoVerifyAnySig creates a new, modified beacon state by applying block operation
// transformations as defined in the Ethereum Serenity specification. It does not validate
// any block signature except for deposit and slashing signatures. It also returns the relevant
// signature set from all the respective methods.
//
// Spec pseudocode definition:
//
//  def process_block(state: BeaconState, block: BeaconBlock) -> None:
//    process_block_header(state, block)
//    process_randao(state, block.body)
//    process_eth1_data(state, block.body)
//    process_operations(state, block.body)
func ProcessBlockNoVerifyAnySig(
	ctx context.Context,
	st state.BeaconState,
	signed interfaces.SignedBeaconBlock,
) (*bls.SignatureBatch, state.BeaconState, error) {
	ctx, span := trace.StartSpan(ctx, "core.state.ProcessBlockNoVerifyAnySig")
	defer span.End()
	if err := wrapper.BeaconBlockIsNil(signed); err != nil {
		return nil, nil, err
	}

<<<<<<< HEAD
	if state.Version() != signed.Block().Version() && signed.Block().Version() != version.Eip4844 {
		return nil, nil, fmt.Errorf("state and block are different version. %d != %d", state.Version(), signed.Block().Version())
=======
	if st.Version() != signed.Block().Version() {
		return nil, nil, fmt.Errorf("state and block are different version. %d != %d", st.Version(), signed.Block().Version())
>>>>>>> 616cfd33
	}

	blk := signed.Block()
	st, err := ProcessBlockForStateRoot(ctx, st, signed)
	if err != nil {
		return nil, nil, err
	}

	bSet, err := b.BlockSignatureBatch(st, blk.ProposerIndex(), signed.Signature(), blk.HashTreeRoot)
	if err != nil {
		tracing.AnnotateError(span, err)
		return nil, nil, errors.Wrap(err, "could not retrieve block signature set")
	}
	rSet, err := b.RandaoSignatureBatch(ctx, st, signed.Block().Body().RandaoReveal())
	if err != nil {
		tracing.AnnotateError(span, err)
		return nil, nil, errors.Wrap(err, "could not retrieve randao signature set")
	}
	aSet, err := b.AttestationSignatureBatch(ctx, st, signed.Block().Body().Attestations())
	if err != nil {
		return nil, nil, errors.Wrap(err, "could not retrieve attestation signature set")
	}

	// Merge beacon block, randao and attestations signatures into a set.
	set := bls.NewSet()
	set.Join(bSet).Join(rSet).Join(aSet)

	return set, st, nil
}

// ProcessOperationsNoVerifyAttsSigs processes the operations in the beacon block and updates beacon state
// with the operations in block. It does not verify attestation signatures.
//
// WARNING: This method does not verify attestation signatures.
// This is used to perform the block operations as fast as possible.
//
// Spec pseudocode definition:
//
//  def process_operations(state: BeaconState, body: BeaconBlockBody) -> None:
//    # Verify that outstanding deposits are processed up to the maximum number of deposits
//    assert len(body.deposits) == min(MAX_DEPOSITS, state.eth1_data.deposit_count - state.eth1_deposit_index)
//
//    def for_ops(operations: Sequence[Any], fn: Callable[[BeaconState, Any], None]) -> None:
//        for operation in operations:
//            fn(state, operation)
//
//    for_ops(body.proposer_slashings, process_proposer_slashing)
//    for_ops(body.attester_slashings, process_attester_slashing)
//    for_ops(body.attestations, process_attestation)
//    for_ops(body.deposits, process_deposit)
//    for_ops(body.voluntary_exits, process_voluntary_exit)
func ProcessOperationsNoVerifyAttsSigs(
	ctx context.Context,
	state state.BeaconState,
	signedBeaconBlock interfaces.SignedBeaconBlock) (state.BeaconState, error) {
	ctx, span := trace.StartSpan(ctx, "core.state.ProcessOperationsNoVerifyAttsSigs")
	defer span.End()
	if err := wrapper.BeaconBlockIsNil(signedBeaconBlock); err != nil {
		return nil, err
	}

	if _, err := VerifyOperationLengths(ctx, state, signedBeaconBlock); err != nil {
		return nil, errors.Wrap(err, "could not verify operation lengths")
	}

	var err error
	switch signedBeaconBlock.Version() {
	case version.Phase0:
		state, err = phase0Operations(ctx, state, signedBeaconBlock)
		if err != nil {
			return nil, err
		}
<<<<<<< HEAD
	case version.Altair, version.Bellatrix, version.Eip4844:
=======
	case version.Altair, version.Bellatrix, version.BellatrixBlind:
>>>>>>> 616cfd33
		state, err = altairOperations(ctx, state, signedBeaconBlock)
		if err != nil {
			return nil, err
		}
	default:
		return nil, errors.New("block does not have correct version")
	}

	return state, nil
}

// ProcessBlockForStateRoot processes the state for state root computation. It skips proposer signature
// and randao signature verifications.
//
// Spec pseudocode definition:
// def process_block(state: BeaconState, block: BeaconBlock) -> None:
//    process_block_header(state, block)
//    if is_execution_enabled(state, block.body):
//        process_execution_payload(state, block.body.execution_payload, EXECUTION_ENGINE)  # [New in Bellatrix]
//    process_randao(state, block.body)
//    process_eth1_data(state, block.body)
//    process_operations(state, block.body)
//    process_sync_aggregate(state, block.body.sync_aggregate)
func ProcessBlockForStateRoot(
	ctx context.Context,
	state state.BeaconState,
	signed interfaces.SignedBeaconBlock,
) (state.BeaconState, error) {
	ctx, span := trace.StartSpan(ctx, "core.state.ProcessBlockForStateRoot")
	defer span.End()
	if err := wrapper.BeaconBlockIsNil(signed); err != nil {
		return nil, err
	}

	blk := signed.Block()
	body := blk.Body()
	bodyRoot, err := body.HashTreeRoot()
	if err != nil {
		return nil, errors.Wrap(err, "could not hash tree root beacon block body")
	}
	state, err = b.ProcessBlockHeaderNoVerify(ctx, state, blk.Slot(), blk.ProposerIndex(), blk.ParentRoot(), bodyRoot[:])
	if err != nil {
		tracing.AnnotateError(span, err)
		return nil, errors.Wrap(err, "could not process block header")
	}

	enabled, err := b.IsExecutionEnabled(state, blk.Body())
	if err != nil {
		return nil, errors.Wrap(err, "could not check if execution is enabled")
	}
	if enabled {
		executionData, err := blk.Body().Execution()
		if err != nil {
			return nil, err
		}
		if blk.IsBlinded() {
			state, err = b.ProcessPayloadHeader(state, executionData)
		} else {
			state, err = b.ProcessPayload(state, executionData)
		}
		if err != nil {
			return nil, errors.Wrap(err, "could not process execution data")
		}
	}

	state, err = b.ProcessRandaoNoVerify(state, signed.Block().Body().RandaoReveal())
	if err != nil {
		tracing.AnnotateError(span, err)
		return nil, errors.Wrap(err, "could not verify and process randao")
	}

	state, err = b.ProcessEth1DataInBlock(ctx, state, signed.Block().Body().Eth1Data())
	if err != nil {
		tracing.AnnotateError(span, err)
		return nil, errors.Wrap(err, "could not process eth1 data")
	}

	state, err = ProcessOperationsNoVerifyAttsSigs(ctx, state, signed)
	if err != nil {
		tracing.AnnotateError(span, err)
		return nil, errors.Wrap(err, "could not process block operation")
	}

	if signed.Block().Version() == version.Phase0 {
		return state, nil
	}

	sa, err := signed.Block().Body().SyncAggregate()
	if err != nil {
		return nil, errors.Wrap(err, "could not get sync aggregate from block")
	}
	state, err = altair.ProcessSyncAggregate(ctx, state, sa)
	if err != nil {
		return nil, errors.Wrap(err, "process_sync_aggregate failed")
	}

	return state, nil
}

// This calls altair block operations.
func altairOperations(
	ctx context.Context,
	st state.BeaconState,
	signedBeaconBlock interfaces.SignedBeaconBlock) (state.BeaconState, error) {
	st, err := b.ProcessProposerSlashings(ctx, st, signedBeaconBlock.Block().Body().ProposerSlashings(), v.SlashValidator)
	if err != nil {
		return nil, errors.Wrap(err, "could not process altair proposer slashing")
	}
	st, err = b.ProcessAttesterSlashings(ctx, st, signedBeaconBlock.Block().Body().AttesterSlashings(), v.SlashValidator)
	if err != nil {
		return nil, errors.Wrap(err, "could not process altair attester slashing")
	}
	st, err = altair.ProcessAttestationsNoVerifySignature(ctx, st, signedBeaconBlock)
	if err != nil {
		return nil, errors.Wrap(err, "could not process altair attestation")
	}
	if _, err := altair.ProcessDeposits(ctx, st, signedBeaconBlock.Block().Body().Deposits()); err != nil {
		return nil, errors.Wrap(err, "could not process altair deposit")
	}
	return b.ProcessVoluntaryExits(ctx, st, signedBeaconBlock.Block().Body().VoluntaryExits())
}

// This calls phase 0 block operations.
func phase0Operations(
	ctx context.Context,
	st state.BeaconState,
	signedBeaconBlock interfaces.SignedBeaconBlock) (state.BeaconState, error) {
	st, err := b.ProcessProposerSlashings(ctx, st, signedBeaconBlock.Block().Body().ProposerSlashings(), v.SlashValidator)
	if err != nil {
		return nil, errors.Wrap(err, "could not process block proposer slashings")
	}
	st, err = b.ProcessAttesterSlashings(ctx, st, signedBeaconBlock.Block().Body().AttesterSlashings(), v.SlashValidator)
	if err != nil {
		return nil, errors.Wrap(err, "could not process block attester slashings")
	}
	st, err = b.ProcessAttestationsNoVerifySignature(ctx, st, signedBeaconBlock)
	if err != nil {
		return nil, errors.Wrap(err, "could not process block attestations")
	}
	if _, err := b.ProcessDeposits(ctx, st, signedBeaconBlock.Block().Body().Deposits()); err != nil {
		return nil, errors.Wrap(err, "could not process deposits")
	}
	return b.ProcessVoluntaryExits(ctx, st, signedBeaconBlock.Block().Body().VoluntaryExits())
}<|MERGE_RESOLUTION|>--- conflicted
+++ resolved
@@ -164,13 +164,8 @@
 		return nil, nil, err
 	}
 
-<<<<<<< HEAD
-	if state.Version() != signed.Block().Version() && signed.Block().Version() != version.Eip4844 {
-		return nil, nil, fmt.Errorf("state and block are different version. %d != %d", state.Version(), signed.Block().Version())
-=======
-	if st.Version() != signed.Block().Version() {
+	if st.Version() != signed.Block().Version() && signed.Block().Version() != version.Eip4844 {
 		return nil, nil, fmt.Errorf("state and block are different version. %d != %d", st.Version(), signed.Block().Version())
->>>>>>> 616cfd33
 	}
 
 	blk := signed.Block()
@@ -243,11 +238,7 @@
 		if err != nil {
 			return nil, err
 		}
-<<<<<<< HEAD
-	case version.Altair, version.Bellatrix, version.Eip4844:
-=======
-	case version.Altair, version.Bellatrix, version.BellatrixBlind:
->>>>>>> 616cfd33
+	case version.Altair, version.Bellatrix, version.BellatrixBlind, version.Eip4844:
 		state, err = altairOperations(ctx, state, signedBeaconBlock)
 		if err != nil {
 			return nil, err

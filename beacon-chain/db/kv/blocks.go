--- conflicted
+++ resolved
@@ -837,13 +837,8 @@
 		}
 	}
 	switch blockToSave.Version() {
-<<<<<<< HEAD
 	case version.EIP4844:
 		return snappy.Encode(nil, append(eip4844Key, encodedBlock...)), nil
-	case version.BellatrixBlind:
-		return snappy.Encode(nil, append(bellatrixBlindKey, encodedBlock...)), nil
-=======
->>>>>>> b787fd87
 	case version.Bellatrix:
 		if blockToSave.IsBlinded() {
 			return snappy.Encode(nil, append(bellatrixBlindKey, encodedBlock...)), nil

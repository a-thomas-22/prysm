// This code was adapted from https://github.com/ethereum/go-ethereum/blob/master/cmd/geth/usage.go
package main

import (
	"io"
	"sort"

	"github.com/prysmaticlabs/prysm/cmd"
	"github.com/prysmaticlabs/prysm/cmd/beacon-chain/flags"
	"github.com/prysmaticlabs/prysm/cmd/beacon-chain/sync/checkpoint"
	"github.com/prysmaticlabs/prysm/cmd/beacon-chain/sync/genesis"
	"github.com/prysmaticlabs/prysm/config/features"
	"github.com/prysmaticlabs/prysm/runtime/debug"
	"github.com/urfave/cli/v2"
)

var appHelpTemplate = `NAME:
   {{.App.Name}} - {{.App.Usage}}
USAGE:
   {{.App.HelpName}} [options]{{if .App.Commands}} command [command options]{{end}} {{if .App.ArgsUsage}}{{.App.ArgsUsage}}{{else}}[arguments...]{{end}}
   {{if .App.Version}}
AUTHOR:
   {{range .App.Authors}}{{ . }}{{end}}
   {{end}}{{if .App.Commands}}
GLOBAL OPTIONS:
   {{range .App.Commands}}{{join .Names ", "}}{{ "\t" }}{{.Usage}}
   {{end}}{{end}}{{if .FlagGroups}}
{{range .FlagGroups}}{{.Name}} OPTIONS:
   {{range .Flags}}{{.}}
   {{end}}
{{end}}{{end}}{{if .App.Copyright }}
COPYRIGHT:
   {{.App.Copyright}}
VERSION:
   {{.App.Version}}
   {{end}}{{if len .App.Authors}}
   {{end}}
`

type flagGroup struct {
	Name  string
	Flags []cli.Flag
}

var appHelpFlagGroups = []flagGroup{
	{
		Name: "cmd",
		Flags: []cli.Flag{
			cmd.MinimalConfigFlag,
			cmd.E2EConfigFlag,
			cmd.RPCMaxPageSizeFlag,
			cmd.NoDiscovery,
			cmd.BootstrapNode,
			cmd.RelayNode,
			cmd.P2PUDPPort,
			cmd.P2PTCPPort,
			cmd.DataDirFlag,
			cmd.VerbosityFlag,
			cmd.EnableTracingFlag,
			cmd.TracingProcessNameFlag,
			cmd.TracingEndpointFlag,
			cmd.TraceSampleFractionFlag,
			cmd.MonitoringHostFlag,
			cmd.BackupWebhookOutputDir,
			cmd.EnableBackupWebhookFlag,
			flags.MonitoringPortFlag,
			cmd.DisableMonitoringFlag,
			cmd.MaxGoroutines,
			cmd.ForceClearDB,
			cmd.ClearDB,
			cmd.ConfigFileFlag,
			cmd.ChainConfigFileFlag,
			cmd.GrpcMaxCallRecvMsgSizeFlag,
			cmd.AcceptTosFlag,
			cmd.RestoreSourceFileFlag,
			cmd.RestoreTargetDirFlag,
			cmd.BoltMMapInitialSizeFlag,
			cmd.ValidatorMonitorIndicesFlag,
			cmd.ApiTimeoutFlag,
		},
	},
	{
		Name: "debug",
		Flags: []cli.Flag{
			debug.PProfFlag,
			debug.PProfAddrFlag,
			debug.PProfPortFlag,
			debug.MemProfileRateFlag,
			debug.CPUProfileFlag,
			debug.TraceFlag,
			debug.BlockProfileRateFlag,
			debug.MutexProfileFractionFlag,
		},
	},
	{
		Name: "beacon-chain",
		Flags: []cli.Flag{
			flags.InteropMockEth1DataVotesFlag,
			flags.InteropGenesisStateFlag,
			flags.DepositContractFlag,
			flags.ContractDeploymentBlock,
			flags.RPCHost,
			flags.RPCPort,
			flags.CertFlag,
			flags.KeyFlag,
			flags.HTTPModules,
			flags.DisableGRPCGateway,
			flags.GRPCGatewayHost,
			flags.GRPCGatewayPort,
			flags.GPRCGatewayCorsDomain,
			flags.HTTPWeb3ProviderFlag,
			flags.ExecutionJWTSecretFlag,
			flags.FallbackWeb3ProviderFlag,
			flags.SetGCPercent,
			flags.HeadSync,
			flags.DisableSync,
			flags.SlotsPerArchivedPoint,
			flags.DisableDiscv5,
			flags.BlockBatchLimit,
			flags.BlockBatchLimitBurstFactor,
			flags.EnableDebugRPCEndpoints,
			flags.SubscribeToAllSubnets,
			flags.HistoricalSlasherNode,
			flags.ChainID,
			flags.NetworkID,
			flags.WeakSubjectivityCheckpoint,
			flags.Eth1HeaderReqLimit,
			flags.MinPeersPerSubnet,
<<<<<<< HEAD
			flags.MevBuilderFlag,
=======
			flags.MevRelayEndpoint,
>>>>>>> 2bc3ef29
			checkpoint.BlockPath,
			checkpoint.StatePath,
			checkpoint.RemoteURL,
			genesis.StatePath,
			genesis.BeaconAPIURL,
		},
	},
	{
		Name: "merge",
		Flags: []cli.Flag{
			flags.SuggestedFeeRecipient,
			flags.TerminalTotalDifficultyOverride,
			flags.TerminalBlockHashOverride,
			flags.TerminalBlockHashActivationEpochOverride,
		},
	},
	{
		Name: "p2p",
		Flags: []cli.Flag{
			cmd.P2PIP,
			cmd.P2PHost,
			cmd.P2PHostDNS,
			cmd.P2PMaxPeers,
			cmd.P2PPrivKey,
			cmd.P2PMetadata,
			cmd.P2PAllowList,
			cmd.P2PDenyList,
			cmd.StaticPeers,
			cmd.EnableUPnPFlag,
			flags.MinSyncPeers,
		},
	},
	{
		Name: "log",
		Flags: []cli.Flag{
			cmd.LogFormat,
			cmd.LogFileName,
		},
	},
	{
		Name:  "features",
		Flags: features.ActiveFlags(features.BeaconChainFlags),
	},
	{
		Name: "interop",
		Flags: []cli.Flag{
			flags.InteropGenesisStateFlag,
			flags.InteropGenesisTimeFlag,
			flags.InteropNumValidatorsFlag,
		},
	},
}

func init() {
	cli.AppHelpTemplate = appHelpTemplate

	type helpData struct {
		App        interface{}
		FlagGroups []flagGroup
	}

	originalHelpPrinter := cli.HelpPrinter
	cli.HelpPrinter = func(w io.Writer, tmpl string, data interface{}) {
		if tmpl == appHelpTemplate {
			for _, group := range appHelpFlagGroups {
				sort.Sort(cli.FlagsByName(group.Flags))
			}
			originalHelpPrinter(w, tmpl, helpData{data, appHelpFlagGroups})
		} else {
			originalHelpPrinter(w, tmpl, data)
		}
	}
}<|MERGE_RESOLUTION|>--- conflicted
+++ resolved
@@ -126,11 +126,7 @@
 			flags.WeakSubjectivityCheckpoint,
 			flags.Eth1HeaderReqLimit,
 			flags.MinPeersPerSubnet,
-<<<<<<< HEAD
-			flags.MevBuilderFlag,
-=======
 			flags.MevRelayEndpoint,
->>>>>>> 2bc3ef29
 			checkpoint.BlockPath,
 			checkpoint.StatePath,
 			checkpoint.RemoteURL,

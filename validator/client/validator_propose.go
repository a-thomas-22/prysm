package client

// Validator client proposer functions.
import (
	"context"
	"encoding/binary"
	"fmt"

	"github.com/pkg/errors"
	"github.com/prometheus/client_golang/prometheus"
	"github.com/prometheus/client_golang/prometheus/promauto"
	ethpb "github.com/prysmaticlabs/ethereumapis/eth/v1alpha1"
	"github.com/prysmaticlabs/prysm/beacon-chain/core/helpers"
	slashpb "github.com/prysmaticlabs/prysm/proto/slashing"
	"github.com/prysmaticlabs/prysm/shared/bls"
	"github.com/prysmaticlabs/prysm/shared/bytesutil"
	"github.com/prysmaticlabs/prysm/shared/featureconfig"
	"github.com/prysmaticlabs/prysm/shared/params"
	"github.com/prysmaticlabs/prysm/validator/keymanager"
	"github.com/sirupsen/logrus"
	"go.opencensus.io/trace"
)

var (
	validatorProposeSuccessVec = promauto.NewCounterVec(
		prometheus.CounterOpts{
			Namespace: "validator",
			Name:      "successful_proposals",
		},
		[]string{
			// validator pubkey
			"pkey",
		},
	)
	validatorProposeFailVec = promauto.NewCounterVec(
		prometheus.CounterOpts{
			Namespace: "validator",
			Name:      "failed_proposals",
		},
		[]string{
			// validator pubkey
			"pkey",
		},
	)
)

// ProposeBlock A new beacon block for a given slot. This method collects the
// previous beacon block, any pending deposits, and ETH1 data from the beacon
// chain node to construct the new block. The new block is then processed with
// the state root computation, and finally signed by the validator before being
// sent back to the beacon node for broadcasting.
func (v *validator) ProposeBlock(ctx context.Context, slot uint64, pubKey [48]byte) {
	if slot == 0 {
		log.Debug("Assigned to genesis slot, skipping proposal")
		return
	}
	ctx, span := trace.StartSpan(ctx, "validator.ProposeBlock")
	defer span.End()
	fmtKey := fmt.Sprintf("%#x", pubKey[:])

	span.AddAttributes(trace.StringAttribute("validator", fmt.Sprintf("%#x", pubKey)))
	log := log.WithField("pubKey", fmt.Sprintf("%#x", bytesutil.Trunc(pubKey[:])))

	// Sign randao reveal, it's used to request block from beacon node
	epoch := slot / params.BeaconConfig().SlotsPerEpoch
	randaoReveal, err := v.signRandaoReveal(ctx, pubKey, epoch)
	if err != nil {
		log.WithError(err).Error("Failed to sign randao reveal")
		if v.emitAccountMetrics {
			validatorProposeFailVec.WithLabelValues(fmtKey).Inc()
		}
		return
	}

	// Request block from beacon node
	b, err := v.validatorClient.GetBlock(ctx, &ethpb.BlockRequest{
		Slot:         slot,
		RandaoReveal: randaoReveal,
		Graffiti:     v.graffiti,
	})
	if err != nil {
		log.WithError(err).Error("Failed to request block from beacon node")
		if v.emitAccountMetrics {
			validatorProposeFailVec.WithLabelValues(fmtKey).Inc()
		}
		return
	}

	if featureconfig.Get().ProtectProposer {
		history, err := v.db.ProposalHistory(ctx, pubKey[:])
		if err != nil {
			log.WithError(err).Error("Failed to get proposal history")
			if v.emitAccountMetrics {
				validatorProposeFailVec.WithLabelValues(fmtKey).Inc()
			}
			return
		}

		if HasProposedForEpoch(history, epoch) {
			log.WithField("epoch", epoch).Warn("Tried to sign a double proposal, rejected")
			if v.emitAccountMetrics {
				validatorProposeFailVec.WithLabelValues(fmtKey).Inc()
			}
			return
		}
	}

	// Sign returned block from beacon node
	sig, err := v.signBlock(ctx, pubKey, epoch, b)
	if err != nil {
		log.WithError(err).Error("Failed to sign block")
		if v.emitAccountMetrics {
			validatorProposeFailVec.WithLabelValues(fmtKey).Inc()
		}
		return
	}
	blk := &ethpb.SignedBeaconBlock{
		Block:     b,
		Signature: sig,
	}

	// Propose and broadcast block via beacon node
	blkResp, err := v.validatorClient.ProposeBlock(ctx, blk)
	if err != nil {
		log.WithError(err).Error("Failed to propose block")
		if v.emitAccountMetrics {
			validatorProposeFailVec.WithLabelValues(fmtKey).Inc()
		}
		return
	}

	if featureconfig.Get().ProtectProposer {
		history, err := v.db.ProposalHistory(ctx, pubKey[:])
		if err != nil {
			log.WithError(err).Error("Failed to get proposal history")
			if v.emitAccountMetrics {
				validatorProposeFailVec.WithLabelValues(fmtKey).Inc()
			}
			return
		}
		history = SetProposedForEpoch(history, epoch)
		if err := v.db.SaveProposalHistory(ctx, pubKey[:], history); err != nil {
			log.WithError(err).Error("Failed to save updated proposal history")
			if v.emitAccountMetrics {
				validatorProposeFailVec.WithLabelValues(fmtKey).Inc()
			}
			return
		}
	}

	if v.emitAccountMetrics {
		validatorProposeSuccessVec.WithLabelValues(fmtKey).Inc()
	}

	span.AddAttributes(
		trace.StringAttribute("blockRoot", fmt.Sprintf("%#x", blkResp.BlockRoot)),
		trace.Int64Attribute("numDeposits", int64(len(b.Body.Deposits))),
		trace.Int64Attribute("numAttestations", int64(len(b.Body.Attestations))),
	)

	blkRoot := fmt.Sprintf("%#x", bytesutil.Trunc(blkResp.BlockRoot))
	log.WithFields(logrus.Fields{
		"slot":            b.Slot,
		"blockRoot":       blkRoot,
		"numAttestations": len(b.Body.Attestations),
		"numDeposits":     len(b.Body.Deposits),
	}).Info("Submitted new block")
}

// ProposeExit --
func (v *validator) ProposeExit(ctx context.Context, exit *ethpb.VoluntaryExit) error {
	return errors.New("unimplemented")
}

// Sign randao reveal with randao domain and private key.
func (v *validator) signRandaoReveal(ctx context.Context, pubKey [48]byte, epoch uint64) ([]byte, error) {
	domain, err := v.domainData(ctx, epoch, params.BeaconConfig().DomainRandao[:])

	if err != nil {
		return nil, errors.Wrap(err, "could not get domain data")
	}
	var buf [32]byte
	binary.LittleEndian.PutUint64(buf[:], epoch)
	sigRoot, err := helpers.ComputeSigningRoot(epoch, domain.SignatureDomain)
	if err != nil {
		return nil, errors.Wrap(err, "could not compute signing root")
	}
	randaoReveal, err := v.keyManager.Sign(pubKey, sigRoot)
	if err != nil {
		return nil, errors.Wrap(err, "could not sign reveal")
	}
	return randaoReveal.Marshal(), nil
}

// Sign block with proposer domain and private key.
func (v *validator) signBlock(ctx context.Context, pubKey [48]byte, epoch uint64, b *ethpb.BeaconBlock) ([]byte, error) {
	domain, err := v.domainData(ctx, epoch, params.BeaconConfig().DomainBeaconProposer[:])
	if err != nil {
		return nil, errors.Wrap(err, "could not get domain data")
	}
<<<<<<< HEAD
	root, err := helpers.ComputeSigningRoot(b, domain.SignatureDomain)
	if err != nil {
		return nil, errors.Wrap(err, "could not get signing root")
	}
=======
>>>>>>> 0c3af322
	var sig *bls.Signature
	if protectingKeymanager, supported := v.keyManager.(keymanager.ProtectingKeyManager); supported {
		bodyRoot, err := ssz.HashTreeRoot(b.Body)
		if err != nil {
			return nil, errors.Wrap(err, "could not get signing root")
		}
		blockHeader := &ethpb.BeaconBlockHeader{
			Slot:       b.Slot,
			StateRoot:  b.StateRoot,
			ParentRoot: b.ParentRoot,
			BodyRoot:   bodyRoot[:],
		}
		sig, err = protectingKeymanager.SignProposal(pubKey, domain.SignatureDomain, blockHeader)
		if err != nil {
			return nil, errors.Wrap(err, "could not sign block proposal")
		}
	} else {
<<<<<<< HEAD
		sig, err = v.keyManager.Sign(pubKey, root)
	}
	if err != nil {
		return nil, errors.Wrap(err, "could not get signing root")
=======
		blockRoot, err := ssz.HashTreeRoot(b)
		if err != nil {
			return nil, errors.Wrap(err, "could not get signing root")
		}
		sig, err = v.keyManager.Sign(pubKey, blockRoot, domain.SignatureDomain)
		if err != nil {
			return nil, errors.Wrap(err, "could not sign block proposal")
		}
>>>>>>> 0c3af322
	}
	return sig.Marshal(), nil
}

// HasProposedForEpoch returns whether a validators proposal history has been marked for the entered epoch.
// If the request is more in the future than what the history contains, it will return false.
// If the request is from the past, and likely previously pruned it will return false.
func HasProposedForEpoch(history *slashpb.ProposalHistory, epoch uint64) bool {
	wsPeriod := params.BeaconConfig().WeakSubjectivityPeriod
	// Previously pruned, we should return false.
	if int(epoch) <= int(history.LatestEpochWritten)-int(wsPeriod) {
		return false
	}
	// Accessing future proposals that haven't been marked yet. Needs to return false.
	if epoch > history.LatestEpochWritten {
		return false
	}
	return history.EpochBits.BitAt(epoch % wsPeriod)
}

// SetProposedForEpoch updates the proposal history to mark the indicated epoch in the bitlist
// and updates the last epoch written if needed.
// Returns the modified proposal history.
func SetProposedForEpoch(history *slashpb.ProposalHistory, epoch uint64) *slashpb.ProposalHistory {
	wsPeriod := params.BeaconConfig().WeakSubjectivityPeriod

	if epoch > history.LatestEpochWritten {
		// If the history is empty, just update the latest written and mark the epoch.
		// This is for the first run of a validator.
		if history.EpochBits.Count() < 1 {
			history.LatestEpochWritten = epoch
			history.EpochBits.SetBitAt(epoch%wsPeriod, true)
			return history
		}
		// If the epoch to mark is ahead of latest written epoch, override the old votes and mark the requested epoch.
		// Limit the overwriting to one weak subjectivity period as further is not needed.
		maxToWrite := history.LatestEpochWritten + wsPeriod
		for i := history.LatestEpochWritten + 1; i < epoch && i <= maxToWrite; i++ {
			history.EpochBits.SetBitAt(i%wsPeriod, false)
		}
		history.LatestEpochWritten = epoch
	}
	history.EpochBits.SetBitAt(epoch%wsPeriod, true)
	return history
}<|MERGE_RESOLUTION|>--- conflicted
+++ resolved
@@ -198,13 +198,6 @@
 	if err != nil {
 		return nil, errors.Wrap(err, "could not get domain data")
 	}
-<<<<<<< HEAD
-	root, err := helpers.ComputeSigningRoot(b, domain.SignatureDomain)
-	if err != nil {
-		return nil, errors.Wrap(err, "could not get signing root")
-	}
-=======
->>>>>>> 0c3af322
 	var sig *bls.Signature
 	if protectingKeymanager, supported := v.keyManager.(keymanager.ProtectingKeyManager); supported {
 		bodyRoot, err := ssz.HashTreeRoot(b.Body)
@@ -222,21 +215,14 @@
 			return nil, errors.Wrap(err, "could not sign block proposal")
 		}
 	} else {
-<<<<<<< HEAD
-		sig, err = v.keyManager.Sign(pubKey, root)
-	}
-	if err != nil {
-		return nil, errors.Wrap(err, "could not get signing root")
-=======
-		blockRoot, err := ssz.HashTreeRoot(b)
+		blockRoot, err := helpers.ComputeSigningRoot(b, domain.SignatureDomain)
 		if err != nil {
 			return nil, errors.Wrap(err, "could not get signing root")
 		}
-		sig, err = v.keyManager.Sign(pubKey, blockRoot, domain.SignatureDomain)
+		sig, err = v.keyManager.Sign(pubKey, blockRoot)
 		if err != nil {
 			return nil, errors.Wrap(err, "could not sign block proposal")
 		}
->>>>>>> 0c3af322
 	}
 	return sig.Marshal(), nil
 }

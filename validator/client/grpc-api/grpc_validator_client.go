package grpc_api

import (
	"context"
	"encoding/json"
	"strconv"

	"github.com/golang/protobuf/ptypes/empty"
	"github.com/pkg/errors"
	"github.com/prysmaticlabs/prysm/v5/api/client"
	eventClient "github.com/prysmaticlabs/prysm/v5/api/client/event"
	"github.com/prysmaticlabs/prysm/v5/api/server/structs"
	"github.com/prysmaticlabs/prysm/v5/consensus-types/primitives"
	ethpb "github.com/prysmaticlabs/prysm/v5/proto/prysm/v1alpha1"
	"github.com/prysmaticlabs/prysm/v5/validator/client/iface"
	log "github.com/sirupsen/logrus"
	"go.opencensus.io/trace"
	"google.golang.org/grpc"
)

type grpcValidatorClient struct {
	beaconNodeValidatorClient ethpb.BeaconNodeValidatorClient
	isEventStreamRunning      bool
}

func (c *grpcValidatorClient) GetDuties(ctx context.Context, in *ethpb.DutiesRequest) (*ethpb.DutiesResponse, error) {
	return c.beaconNodeValidatorClient.GetDuties(ctx, in)
}

func (c *grpcValidatorClient) CheckDoppelGanger(ctx context.Context, in *ethpb.DoppelGangerRequest) (*ethpb.DoppelGangerResponse, error) {
	return c.beaconNodeValidatorClient.CheckDoppelGanger(ctx, in)
}

func (c *grpcValidatorClient) DomainData(ctx context.Context, in *ethpb.DomainRequest) (*ethpb.DomainResponse, error) {
	return c.beaconNodeValidatorClient.DomainData(ctx, in)
}

func (c *grpcValidatorClient) GetAttestationData(ctx context.Context, in *ethpb.AttestationDataRequest) (*ethpb.AttestationData, error) {
	return c.beaconNodeValidatorClient.GetAttestationData(ctx, in)
}

func (c *grpcValidatorClient) GetBeaconBlock(ctx context.Context, in *ethpb.BlockRequest) (*ethpb.GenericBeaconBlock, error) {
	return c.beaconNodeValidatorClient.GetBeaconBlock(ctx, in)
}

func (c *grpcValidatorClient) GetFeeRecipientByPubKey(ctx context.Context, in *ethpb.FeeRecipientByPubKeyRequest) (*ethpb.FeeRecipientByPubKeyResponse, error) {
	return c.beaconNodeValidatorClient.GetFeeRecipientByPubKey(ctx, in)
}

func (c *grpcValidatorClient) GetSyncCommitteeContribution(ctx context.Context, in *ethpb.SyncCommitteeContributionRequest) (*ethpb.SyncCommitteeContribution, error) {
	return c.beaconNodeValidatorClient.GetSyncCommitteeContribution(ctx, in)
}

func (c *grpcValidatorClient) GetSyncMessageBlockRoot(ctx context.Context, in *empty.Empty) (*ethpb.SyncMessageBlockRootResponse, error) {
	return c.beaconNodeValidatorClient.GetSyncMessageBlockRoot(ctx, in)
}

func (c *grpcValidatorClient) GetSyncSubcommitteeIndex(ctx context.Context, in *ethpb.SyncSubcommitteeIndexRequest) (*ethpb.SyncSubcommitteeIndexResponse, error) {
	return c.beaconNodeValidatorClient.GetSyncSubcommitteeIndex(ctx, in)
}

func (c *grpcValidatorClient) MultipleValidatorStatus(ctx context.Context, in *ethpb.MultipleValidatorStatusRequest) (*ethpb.MultipleValidatorStatusResponse, error) {
	return c.beaconNodeValidatorClient.MultipleValidatorStatus(ctx, in)
}

func (c *grpcValidatorClient) PrepareBeaconProposer(ctx context.Context, in *ethpb.PrepareBeaconProposerRequest) (*empty.Empty, error) {
	return c.beaconNodeValidatorClient.PrepareBeaconProposer(ctx, in)
}

func (c *grpcValidatorClient) ProposeAttestation(ctx context.Context, in *ethpb.Attestation) (*ethpb.AttestResponse, error) {
	return c.beaconNodeValidatorClient.ProposeAttestation(ctx, in)
}

func (c *grpcValidatorClient) ProposeBeaconBlock(ctx context.Context, in *ethpb.GenericSignedBeaconBlock) (*ethpb.ProposeResponse, error) {
	return c.beaconNodeValidatorClient.ProposeBeaconBlock(ctx, in)
}

func (c *grpcValidatorClient) ProposeExit(ctx context.Context, in *ethpb.SignedVoluntaryExit) (*ethpb.ProposeExitResponse, error) {
	return c.beaconNodeValidatorClient.ProposeExit(ctx, in)
}

func (c *grpcValidatorClient) StreamBlocksAltair(ctx context.Context, in *ethpb.StreamBlocksRequest) (ethpb.BeaconNodeValidator_StreamBlocksAltairClient, error) {
	return c.beaconNodeValidatorClient.StreamBlocksAltair(ctx, in)
}

func (c *grpcValidatorClient) SubmitAggregateSelectionProof(ctx context.Context, in *ethpb.AggregateSelectionRequest, _ primitives.ValidatorIndex, _ uint64) (*ethpb.AggregateSelectionResponse, error) {
	return c.beaconNodeValidatorClient.SubmitAggregateSelectionProof(ctx, in)
}

func (c *grpcValidatorClient) SubmitSignedAggregateSelectionProof(ctx context.Context, in *ethpb.SignedAggregateSubmitRequest) (*ethpb.SignedAggregateSubmitResponse, error) {
	return c.beaconNodeValidatorClient.SubmitSignedAggregateSelectionProof(ctx, in)
}

func (c *grpcValidatorClient) SubmitSignedContributionAndProof(ctx context.Context, in *ethpb.SignedContributionAndProof) (*empty.Empty, error) {
	return c.beaconNodeValidatorClient.SubmitSignedContributionAndProof(ctx, in)
}

func (c *grpcValidatorClient) SubmitSyncMessage(ctx context.Context, in *ethpb.SyncCommitteeMessage) (*empty.Empty, error) {
	return c.beaconNodeValidatorClient.SubmitSyncMessage(ctx, in)
}

func (c *grpcValidatorClient) SubmitValidatorRegistrations(ctx context.Context, in *ethpb.SignedValidatorRegistrationsV1) (*empty.Empty, error) {
	return c.beaconNodeValidatorClient.SubmitValidatorRegistrations(ctx, in)
}

func (c *grpcValidatorClient) SubscribeCommitteeSubnets(ctx context.Context, in *ethpb.CommitteeSubnetsSubscribeRequest, _ []*ethpb.DutiesResponse_Duty) (*empty.Empty, error) {
	return c.beaconNodeValidatorClient.SubscribeCommitteeSubnets(ctx, in)
}

func (c *grpcValidatorClient) ValidatorIndex(ctx context.Context, in *ethpb.ValidatorIndexRequest) (*ethpb.ValidatorIndexResponse, error) {
	return c.beaconNodeValidatorClient.ValidatorIndex(ctx, in)
}

func (c *grpcValidatorClient) ValidatorStatus(ctx context.Context, in *ethpb.ValidatorStatusRequest) (*ethpb.ValidatorStatusResponse, error) {
	return c.beaconNodeValidatorClient.ValidatorStatus(ctx, in)
}

func (c *grpcValidatorClient) WaitForActivation(ctx context.Context, in *ethpb.ValidatorActivationRequest) (ethpb.BeaconNodeValidator_WaitForActivationClient, error) {
	return c.beaconNodeValidatorClient.WaitForActivation(ctx, in)
}

// Deprecated: Do not use.
func (c *grpcValidatorClient) WaitForChainStart(ctx context.Context, in *empty.Empty) (*ethpb.ChainStartResponse, error) {
	stream, err := c.beaconNodeValidatorClient.WaitForChainStart(ctx, in)
	if err != nil {
		return nil, errors.Wrap(
			client.ErrConnectionIssue,
			errors.Wrap(err, "could not setup beacon chain ChainStart streaming client").Error(),
		)
	}

	return stream.Recv()
}

func (c *grpcValidatorClient) AssignValidatorToSubnet(ctx context.Context, in *ethpb.AssignValidatorToSubnetRequest) (*empty.Empty, error) {
	return c.beaconNodeValidatorClient.AssignValidatorToSubnet(ctx, in)
}
func (c *grpcValidatorClient) AggregatedSigAndAggregationBits(
	ctx context.Context,
	in *ethpb.AggregatedSigAndAggregationBitsRequest,
) (*ethpb.AggregatedSigAndAggregationBitsResponse, error) {
	return c.beaconNodeValidatorClient.AggregatedSigAndAggregationBits(ctx, in)
}

func (grpcValidatorClient) GetAggregatedSelections(context.Context, []iface.BeaconCommitteeSelection) ([]iface.BeaconCommitteeSelection, error) {
	return nil, iface.ErrNotSupported
}

func (grpcValidatorClient) GetAggregatedSyncSelections(context.Context, []iface.SyncCommitteeSelection) ([]iface.SyncCommitteeSelection, error) {
	return nil, iface.ErrNotSupported
}

func NewGrpcValidatorClient(cc grpc.ClientConnInterface) iface.ValidatorClient {
	return &grpcValidatorClient{ethpb.NewBeaconNodeValidatorClient(cc), false}
}

func (c *grpcValidatorClient) StartEventStream(ctx context.Context, topics []string, eventsChannel chan<- *eventClient.Event) {
	ctx, span := trace.StartSpan(ctx, "validator.gRPCClient.StartEventStream")
	defer span.End()
	if len(topics) == 0 {
		eventsChannel <- &eventClient.Event{
			EventType: eventClient.EventError,
			Data:      []byte(errors.New("no topics were added").Error()),
		}
		return
	}
	// TODO(13563): ONLY WORKS WITH HEAD TOPIC RIGHT NOW/ONLY PROVIDES THE SLOT
	containsHead := false
	for i := range topics {
		if topics[i] == eventClient.EventHead {
			containsHead = true
		}
	}
	if !containsHead {
		eventsChannel <- &eventClient.Event{
			EventType: eventClient.EventConnectionError,
			Data:      []byte(errors.Wrap(client.ErrConnectionIssue, "gRPC only supports the head topic, and head topic was not passed").Error()),
		}
	}
	if containsHead && len(topics) > 1 {
		log.Warn("gRPC only supports the head topic, other topics will be ignored")
	}

	stream, err := c.beaconNodeValidatorClient.StreamSlots(ctx, &ethpb.StreamSlotsRequest{VerifiedOnly: true})
	if err != nil {
		eventsChannel <- &eventClient.Event{
			EventType: eventClient.EventConnectionError,
			Data:      []byte(errors.Wrap(client.ErrConnectionIssue, err.Error()).Error()),
		}
		return
	}
	c.isEventStreamRunning = true
	for {
		select {
		case <-ctx.Done():
			log.Info("Context canceled, stopping event stream")
			close(eventsChannel)
			c.isEventStreamRunning = false
			return
		default:
			if ctx.Err() != nil {
				c.isEventStreamRunning = false
				if errors.Is(ctx.Err(), context.Canceled) {
					eventsChannel <- &eventClient.Event{
						EventType: eventClient.EventConnectionError,
						Data:      []byte(errors.Wrap(client.ErrConnectionIssue, ctx.Err().Error()).Error()),
					}
					return
				}
				eventsChannel <- &eventClient.Event{
					EventType: eventClient.EventError,
					Data:      []byte(ctx.Err().Error()),
				}
				return
			}
			res, err := stream.Recv()
			if err != nil {
				c.isEventStreamRunning = false
				eventsChannel <- &eventClient.Event{
					EventType: eventClient.EventConnectionError,
					Data:      []byte(errors.Wrap(client.ErrConnectionIssue, err.Error()).Error()),
				}
				return
			}
			if res == nil {
				continue
			}
			b, err := json.Marshal(structs.HeadEvent{
				Slot: strconv.FormatUint(uint64(res.Slot), 10),
			})
			if err != nil {
				eventsChannel <- &eventClient.Event{
					EventType: eventClient.EventError,
					Data:      []byte(errors.Wrap(err, "failed to marshal Head Event").Error()),
				}
			}
			eventsChannel <- &eventClient.Event{
				EventType: eventClient.EventHead,
				Data:      b,
			}
		}
	}
}

func (c *grpcValidatorClient) EventStreamIsRunning() bool {
<<<<<<< HEAD
	panic("function not supported for gRPC client")
}

func (c *grpcValidatorClient) RetrieveHost() string {
	panic("function not supported for gRPC client")
}

func (c *grpcValidatorClient) UpdateHost(_ string) {
	panic("function not supported for gRPC client")
=======
	return c.isEventStreamRunning
>>>>>>> f7f1d249
}<|MERGE_RESOLUTION|>--- conflicted
+++ resolved
@@ -243,8 +243,7 @@
 }
 
 func (c *grpcValidatorClient) EventStreamIsRunning() bool {
-<<<<<<< HEAD
-	panic("function not supported for gRPC client")
+	return c.isEventStreamRunning
 }
 
 func (c *grpcValidatorClient) RetrieveHost() string {
@@ -253,7 +252,4 @@
 
 func (c *grpcValidatorClient) UpdateHost(_ string) {
 	panic("function not supported for gRPC client")
-=======
-	return c.isEventStreamRunning
->>>>>>> f7f1d249
 }
--- conflicted
+++ resolved
@@ -15,10 +15,7 @@
         "//api/gateway/apimiddleware:go_default_library",
         "//beacon-chain/rpc/apimiddleware:go_default_library",
         "//beacon-chain/rpc/eth/shared:go_default_library",
-<<<<<<< HEAD
-=======
         "//beacon-chain/rpc/eth/validator:go_default_library",
->>>>>>> 8c39c55f
         "//consensus-types/primitives:go_default_library",
         "//proto/prysm/v1alpha1:go_default_library",
         "@com_github_golang_mock//gomock:go_default_library",

// Code generated by MockGen. DO NOT EDIT.
// Source: validator/client/beacon-api/json_rest_handler.go
//
// Generated by this command:
//
//	mockgen -package=mock -source=validator/client/beacon-api/json_rest_handler.go -destination=validator/client/beacon-api/mock/json_rest_handler_mock.go
//

// Package mock is a generated GoMock package.
package mock

import (
	bytes "bytes"
	context "context"
	"net/http"
	reflect "reflect"

	gomock "go.uber.org/mock/gomock"
)

// MockJsonRestHandler is a mock of JsonRestHandler interface.
type MockJsonRestHandler struct {
	ctrl     *gomock.Controller
	recorder *MockJsonRestHandlerMockRecorder
}

// MockJsonRestHandlerMockRecorder is the mock recorder for MockJsonRestHandler.
type MockJsonRestHandlerMockRecorder struct {
	mock *MockJsonRestHandler
}

// NewMockJsonRestHandler creates a new mock instance.
func NewMockJsonRestHandler(ctrl *gomock.Controller) *MockJsonRestHandler {
	mock := &MockJsonRestHandler{ctrl: ctrl}
	mock.recorder = &MockJsonRestHandlerMockRecorder{mock}
	return mock
}

func (mr *MockJsonRestHandler) HttpClient() *http.Client {
	return nil
}

func (mr *MockJsonRestHandler) Host() string {
	return ""
}

// EXPECT returns an object that allows the caller to indicate expected use.
func (m *MockJsonRestHandler) EXPECT() *MockJsonRestHandlerMockRecorder {
	return m.recorder
}

// Get mocks base method.
func (m *MockJsonRestHandler) Get(ctx context.Context, endpoint string, resp any) error {
	m.ctrl.T.Helper()
	ret := m.ctrl.Call(m, "Get", ctx, endpoint, resp)
	ret0, _ := ret[0].(error)
	return ret0
}

// Get indicates an expected call of Get.
func (mr *MockJsonRestHandlerMockRecorder) Get(ctx, endpoint, resp any) *gomock.Call {
	mr.mock.ctrl.T.Helper()
	return mr.mock.ctrl.RecordCallWithMethodType(mr.mock, "Get", reflect.TypeOf((*MockJsonRestHandler)(nil).Get), ctx, endpoint, resp)
}

// GetHost mocks base method.
func (m *MockJsonRestHandler) GetHost() string {
	m.ctrl.T.Helper()
	ret := m.ctrl.Call(m, "GetHost")
	ret0, _ := ret[0].(string)
	return ret0
}

// GetHost indicates an expected call of GetHost.
func (mr *MockJsonRestHandlerMockRecorder) GetHost() *gomock.Call {
	mr.mock.ctrl.T.Helper()
	return mr.mock.ctrl.RecordCallWithMethodType(mr.mock, "GetHost", reflect.TypeOf((*MockJsonRestHandler)(nil).GetHost))
}

// Post mocks base method.
func (m *MockJsonRestHandler) Post(ctx context.Context, endpoint string, headers map[string]string, data *bytes.Buffer, resp any) error {
	m.ctrl.T.Helper()
	ret := m.ctrl.Call(m, "Post", ctx, endpoint, headers, data, resp)
	ret0, _ := ret[0].(error)
	return ret0
}

// Post indicates an expected call of Post.
func (mr *MockJsonRestHandlerMockRecorder) Post(ctx, endpoint, headers, data, resp any) *gomock.Call {
	mr.mock.ctrl.T.Helper()
	return mr.mock.ctrl.RecordCallWithMethodType(mr.mock, "Post", reflect.TypeOf((*MockJsonRestHandler)(nil).Post), ctx, endpoint, headers, data, resp)
}
<<<<<<< HEAD

// SetHost mocks base method.
func (m *MockJsonRestHandler) SetHost(newHost string) {
	m.ctrl.T.Helper()
	m.ctrl.Call(m, "SetHost", newHost)
}

// SetHost indicates an expected call of SetHost.
func (mr *MockJsonRestHandlerMockRecorder) SetHost(newHost any) *gomock.Call {
	mr.mock.ctrl.T.Helper()
	return mr.mock.ctrl.RecordCallWithMethodType(mr.mock, "SetHost", reflect.TypeOf((*MockJsonRestHandler)(nil).SetHost), newHost)
}
=======
>>>>>>> f7f1d249
<|MERGE_RESOLUTION|>--- conflicted
+++ resolved
@@ -63,20 +63,6 @@
 	return mr.mock.ctrl.RecordCallWithMethodType(mr.mock, "Get", reflect.TypeOf((*MockJsonRestHandler)(nil).Get), ctx, endpoint, resp)
 }
 
-// GetHost mocks base method.
-func (m *MockJsonRestHandler) GetHost() string {
-	m.ctrl.T.Helper()
-	ret := m.ctrl.Call(m, "GetHost")
-	ret0, _ := ret[0].(string)
-	return ret0
-}
-
-// GetHost indicates an expected call of GetHost.
-func (mr *MockJsonRestHandlerMockRecorder) GetHost() *gomock.Call {
-	mr.mock.ctrl.T.Helper()
-	return mr.mock.ctrl.RecordCallWithMethodType(mr.mock, "GetHost", reflect.TypeOf((*MockJsonRestHandler)(nil).GetHost))
-}
-
 // Post mocks base method.
 func (m *MockJsonRestHandler) Post(ctx context.Context, endpoint string, headers map[string]string, data *bytes.Buffer, resp any) error {
 	m.ctrl.T.Helper()
@@ -89,19 +75,4 @@
 func (mr *MockJsonRestHandlerMockRecorder) Post(ctx, endpoint, headers, data, resp any) *gomock.Call {
 	mr.mock.ctrl.T.Helper()
 	return mr.mock.ctrl.RecordCallWithMethodType(mr.mock, "Post", reflect.TypeOf((*MockJsonRestHandler)(nil).Post), ctx, endpoint, headers, data, resp)
-}
-<<<<<<< HEAD
-
-// SetHost mocks base method.
-func (m *MockJsonRestHandler) SetHost(newHost string) {
-	m.ctrl.T.Helper()
-	m.ctrl.Call(m, "SetHost", newHost)
-}
-
-// SetHost indicates an expected call of SetHost.
-func (mr *MockJsonRestHandlerMockRecorder) SetHost(newHost any) *gomock.Call {
-	mr.mock.ctrl.T.Helper()
-	return mr.mock.ctrl.RecordCallWithMethodType(mr.mock, "SetHost", reflect.TypeOf((*MockJsonRestHandler)(nil).SetHost), newHost)
-}
-=======
->>>>>>> f7f1d249
+}
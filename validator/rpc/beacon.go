package rpc

import (
	"net/http"

	middleware "github.com/grpc-ecosystem/go-grpc-middleware"
	grpcretry "github.com/grpc-ecosystem/go-grpc-middleware/retry"
	grpcopentracing "github.com/grpc-ecosystem/go-grpc-middleware/tracing/opentracing"
	grpcprometheus "github.com/grpc-ecosystem/go-grpc-prometheus"
	"github.com/pkg/errors"
	grpcutil "github.com/prysmaticlabs/prysm/v5/api/grpc"
	ethpb "github.com/prysmaticlabs/prysm/v5/proto/prysm/v1alpha1"
	"github.com/prysmaticlabs/prysm/v5/validator/client"
	beaconApi "github.com/prysmaticlabs/prysm/v5/validator/client/beacon-api"
	beaconChainClientFactory "github.com/prysmaticlabs/prysm/v5/validator/client/beacon-chain-client-factory"
	nodeClientFactory "github.com/prysmaticlabs/prysm/v5/validator/client/node-client-factory"
	validatorClientFactory "github.com/prysmaticlabs/prysm/v5/validator/client/validator-client-factory"
	validatorHelpers "github.com/prysmaticlabs/prysm/v5/validator/helpers"
	"google.golang.org/grpc"
)

// Initialize a client connect to a beacon node gRPC endpoint.
func (s *Server) registerBeaconClient() error {
	streamInterceptor := grpc.WithStreamInterceptor(middleware.ChainStreamClient(
		grpcopentracing.StreamClientInterceptor(),
		grpcprometheus.StreamClientInterceptor,
		grpcretry.StreamClientInterceptor(),
	))
	dialOpts := client.ConstructDialOptions(
		s.clientMaxCallRecvMsgSize,
		s.clientWithCert,
		s.clientGrpcRetries,
		s.clientGrpcRetryDelay,
		streamInterceptor,
	)
	if dialOpts == nil {
		return errors.New("no dial options for beacon chain gRPC client")
	}

	s.ctx = grpcutil.AppendHeaders(s.ctx, s.clientGrpcHeaders)

	grpcConn, err := grpc.DialContext(s.ctx, s.beaconClientEndpoint, dialOpts...)
	if err != nil {
		return errors.Wrapf(err, "could not dial endpoint: %s", s.beaconClientEndpoint)
	}
	if s.clientWithCert != "" {
		log.Info("Established secure gRPC connection")
	}
	s.beaconNodeHealthClient = ethpb.NewHealthClient(grpcConn)

	conn := validatorHelpers.NewNodeConnection(
		grpcConn,
		s.beaconApiEndpoint,
		s.beaconApiTimeout,
	)

<<<<<<< HEAD
	restHandler := &beaconApi.BeaconApiJsonRestHandler{
		HttpClient: http.Client{Timeout: s.beaconApiTimeout},
		Host:       func() string { return s.beaconApiEndpoint },
	}
=======
	restHandler := beaconApi.NewBeaconApiJsonRestHandler(http.Client{Timeout: s.beaconApiTimeout}, s.beaconApiEndpoint)

>>>>>>> f7f1d249
	s.beaconChainClient = beaconChainClientFactory.NewBeaconChainClient(conn, restHandler)
	s.beaconNodeClient = nodeClientFactory.NewNodeClient(conn, restHandler)
	s.beaconNodeValidatorClient = validatorClientFactory.NewValidatorClient(conn, restHandler)

	return nil
}<|MERGE_RESOLUTION|>--- conflicted
+++ resolved
@@ -54,15 +54,13 @@
 		s.beaconApiTimeout,
 	)
 
-<<<<<<< HEAD
-	restHandler := &beaconApi.BeaconApiJsonRestHandler{
-		HttpClient: http.Client{Timeout: s.beaconApiTimeout},
-		Host:       func() string { return s.beaconApiEndpoint },
-	}
-=======
-	restHandler := beaconApi.NewBeaconApiJsonRestHandler(http.Client{Timeout: s.beaconApiTimeout}, s.beaconApiEndpoint)
+	restHandler := beaconApi.NewBeaconApiJsonRestHandler(
+		http.Client{Timeout: s.beaconApiTimeout},
+		func() string {
+			return s.beaconApiEndpoint
+		},
+	)
 
->>>>>>> f7f1d249
 	s.beaconChainClient = beaconChainClientFactory.NewBeaconChainClient(conn, restHandler)
 	s.beaconNodeClient = nodeClientFactory.NewNodeClient(conn, restHandler)
 	s.beaconNodeValidatorClient = validatorClientFactory.NewValidatorClient(conn, restHandler)
